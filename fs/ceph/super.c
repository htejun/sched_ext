--- conflicted
+++ resolved
@@ -708,12 +708,9 @@
 
 	if (!(fsopt->flags & CEPH_MOUNT_OPT_ASYNC_DIROPS))
 		seq_puts(m, ",wsync");
-<<<<<<< HEAD
-=======
 
 	if (fsopt->flags & CEPH_MOUNT_OPT_NOPAGECACHE)
 		seq_puts(m, ",nopagecache");
->>>>>>> 754e0b0e
 
 	if (fsopt->wsize != CEPH_MAX_WRITE_SIZE)
 		seq_printf(m, ",wsize=%u", fsopt->wsize);
