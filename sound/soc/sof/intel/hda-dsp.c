--- conflicted
+++ resolved
@@ -354,48 +354,6 @@
 		return ret;
 	}
 
-<<<<<<< HEAD
-	hda_dsp_ctrl_misc_clock_gating(sdev, false);
-
-	/* Reset stream-to-link mapping */
-	list_for_each_entry(hlink, &bus->hlink_list, list)
-		writel(0, hlink->ml_addr + AZX_REG_ML_LOSIDV);
-
-	hda_dsp_ctrl_misc_clock_gating(sdev, true);
-#else
-
-	hda_dsp_ctrl_misc_clock_gating(sdev, false);
-
-	/* reset controller */
-	ret = hda_dsp_ctrl_link_reset(sdev, true);
-	if (ret < 0) {
-		dev_err(sdev->dev,
-			"error: failed to reset controller during resume\n");
-		return ret;
-	}
-
-	/* take controller out of reset */
-	ret = hda_dsp_ctrl_link_reset(sdev, false);
-	if (ret < 0) {
-		dev_err(sdev->dev,
-			"error: failed to ready controller during resume\n");
-		return ret;
-	}
-
-	/* enable hda bus irq */
-	snd_sof_dsp_update_bits(sdev, HDA_DSP_HDA_BAR, SOF_HDA_INTCTL,
-				SOF_HDA_INT_CTRL_EN | SOF_HDA_INT_GLOBAL_EN,
-				SOF_HDA_INT_CTRL_EN | SOF_HDA_INT_GLOBAL_EN);
-
-	hda_dsp_ctrl_misc_clock_gating(sdev, true);
-#endif
-
-	/* enable ppcap interrupt */
-	hda_dsp_ctrl_ppcap_enable(sdev, true);
-	hda_dsp_ctrl_ppcap_int_enable(sdev, true);
-
-=======
->>>>>>> bb831786
 #if IS_ENABLED(CONFIG_SND_SOC_SOF_HDA)
 	/* check jack status */
 	if (runtime_resume)
