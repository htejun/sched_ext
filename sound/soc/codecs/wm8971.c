/*
 * wm8971.c  --  WM8971 ALSA SoC Audio driver
 *
 * Copyright 2005 Lab126, Inc.
 *
 * Author: Kenneth Kiraly <kiraly@lab126.com>
 *
 * Based on wm8753.c by Liam Girdwood
 *
 *  This program is free software; you can redistribute  it and/or modify it
 *  under  the terms of  the GNU General  Public License as published by the
 *  Free Software Foundation;  either version 2 of the  License, or (at your
 *  option) any later version.
 */

#include <linux/module.h>
#include <linux/moduleparam.h>
#include <linux/init.h>
#include <linux/delay.h>
#include <linux/pm.h>
#include <linux/i2c.h>
#include <linux/regmap.h>
#include <linux/slab.h>
#include <sound/core.h>
#include <sound/pcm.h>
#include <sound/pcm_params.h>
#include <sound/soc.h>
#include <sound/initval.h>

#include "wm8971.h"

#define	WM8971_REG_COUNT		43

static struct workqueue_struct *wm8971_workq = NULL;

/* codec private data */
struct wm8971_priv {
	unsigned int sysclk;
};

/*
 * wm8971 register cache
 * We can't read the WM8971 register space when we
 * are using 2 wire for device control, so we cache them instead.
 */
static const struct reg_default wm8971_reg_defaults[] = {
	{  0, 0x0097 },
	{  1, 0x0097 },
	{  2, 0x0079 },
	{  3, 0x0079 },
	{  4, 0x0000 },
	{  5, 0x0008 },
	{  6, 0x0000 },
	{  7, 0x000a },
	{  8, 0x0000 },
	{  9, 0x0000 },
	{ 10, 0x00ff },
	{ 11, 0x00ff },
	{ 12, 0x000f },
	{ 13, 0x000f },
	{ 14, 0x0000 },
	{ 15, 0x0000 },
	{ 16, 0x0000 },
	{ 17, 0x007b },
	{ 18, 0x0000 },
	{ 19, 0x0032 },
	{ 20, 0x0000 },
	{ 21, 0x00c3 },
	{ 22, 0x00c3 },
	{ 23, 0x00c0 },
	{ 24, 0x0000 },
	{ 25, 0x0000 },
	{ 26, 0x0000 },
	{ 27, 0x0000 },
	{ 28, 0x0000 },
	{ 29, 0x0000 },
	{ 30, 0x0000 },
	{ 31, 0x0000 },
	{ 32, 0x0000 },
	{ 33, 0x0000 },
	{ 34, 0x0050 },
	{ 35, 0x0050 },
	{ 36, 0x0050 },
	{ 37, 0x0050 },
	{ 38, 0x0050 },
	{ 39, 0x0050 },
	{ 40, 0x0079 },
	{ 41, 0x0079 },
	{ 42, 0x0079 },
};

#define wm8971_reset(c)	snd_soc_write(c, WM8971_RESET, 0)

/* WM8971 Controls */
static const char *wm8971_bass[] = { "Linear Control", "Adaptive Boost" };
static const char *wm8971_bass_filter[] = { "130Hz @ 48kHz",
	"200Hz @ 48kHz" };
static const char *wm8971_treble[] = { "8kHz", "4kHz" };
static const char *wm8971_alc_func[] = { "Off", "Right", "Left", "Stereo" };
static const char *wm8971_ng_type[] = { "Constant PGA Gain",
	"Mute ADC Output" };
static const char *wm8971_deemp[] = { "None", "32kHz", "44.1kHz", "48kHz" };
static const char *wm8971_mono_mux[] = {"Stereo", "Mono (Left)",
	"Mono (Right)", "Digital Mono"};
static const char *wm8971_dac_phase[] = { "Non Inverted", "Inverted" };
static const char *wm8971_lline_mux[] = {"Line", "NC", "NC", "PGA",
	"Differential"};
static const char *wm8971_rline_mux[] = {"Line", "Mic", "NC", "PGA",
	"Differential"};
static const char *wm8971_lpga_sel[] = {"Line", "NC", "NC", "Differential"};
static const char *wm8971_rpga_sel[] = {"Line", "Mic", "NC", "Differential"};
static const char *wm8971_adcpol[] = {"Normal", "L Invert", "R Invert",
	"L + R Invert"};

static const struct soc_enum wm8971_enum[] = {
	SOC_ENUM_SINGLE(WM8971_BASS, 7, 2, wm8971_bass),	/* 0 */
	SOC_ENUM_SINGLE(WM8971_BASS, 6, 2, wm8971_bass_filter),
	SOC_ENUM_SINGLE(WM8971_TREBLE, 6, 2, wm8971_treble),
	SOC_ENUM_SINGLE(WM8971_ALC1, 7, 4, wm8971_alc_func),
	SOC_ENUM_SINGLE(WM8971_NGATE, 1, 2, wm8971_ng_type),    /* 4 */
	SOC_ENUM_SINGLE(WM8971_ADCDAC, 1, 4, wm8971_deemp),
	SOC_ENUM_SINGLE(WM8971_ADCTL1, 4, 4, wm8971_mono_mux),
	SOC_ENUM_SINGLE(WM8971_ADCTL1, 1, 2, wm8971_dac_phase),
	SOC_ENUM_SINGLE(WM8971_LOUTM1, 0, 5, wm8971_lline_mux), /* 8 */
	SOC_ENUM_SINGLE(WM8971_ROUTM1, 0, 5, wm8971_rline_mux),
	SOC_ENUM_SINGLE(WM8971_LADCIN, 6, 4, wm8971_lpga_sel),
	SOC_ENUM_SINGLE(WM8971_RADCIN, 6, 4, wm8971_rpga_sel),
	SOC_ENUM_SINGLE(WM8971_ADCDAC, 5, 4, wm8971_adcpol),    /* 12 */
	SOC_ENUM_SINGLE(WM8971_ADCIN, 6, 4, wm8971_mono_mux),
};

static const struct snd_kcontrol_new wm8971_snd_controls[] = {
	SOC_DOUBLE_R("Capture Volume", WM8971_LINVOL, WM8971_RINVOL, 0, 63, 0),
	SOC_DOUBLE_R("Capture ZC Switch", WM8971_LINVOL, WM8971_RINVOL,
		     6, 1, 0),
	SOC_DOUBLE_R("Capture Switch", WM8971_LINVOL, WM8971_RINVOL, 7, 1, 1),

	SOC_DOUBLE_R("Headphone Playback ZC Switch", WM8971_LOUT1V,
		WM8971_ROUT1V, 7, 1, 0),
	SOC_DOUBLE_R("Speaker Playback ZC Switch", WM8971_LOUT2V,
		WM8971_ROUT2V, 7, 1, 0),
	SOC_SINGLE("Mono Playback ZC Switch", WM8971_MOUTV, 7, 1, 0),

	SOC_DOUBLE_R("PCM Volume", WM8971_LDAC, WM8971_RDAC, 0, 255, 0),

	SOC_DOUBLE_R("Bypass Left Playback Volume", WM8971_LOUTM1,
		WM8971_LOUTM2, 4, 7, 1),
	SOC_DOUBLE_R("Bypass Right Playback Volume", WM8971_ROUTM1,
		WM8971_ROUTM2, 4, 7, 1),
	SOC_DOUBLE_R("Bypass Mono Playback Volume", WM8971_MOUTM1,
		WM8971_MOUTM2, 4, 7, 1),

	SOC_DOUBLE_R("Headphone Playback Volume", WM8971_LOUT1V,
		WM8971_ROUT1V, 0, 127, 0),
	SOC_DOUBLE_R("Speaker Playback Volume", WM8971_LOUT2V,
		WM8971_ROUT2V, 0, 127, 0),

	SOC_ENUM("Bass Boost", wm8971_enum[0]),
	SOC_ENUM("Bass Filter", wm8971_enum[1]),
	SOC_SINGLE("Bass Volume", WM8971_BASS, 0, 7, 1),

	SOC_SINGLE("Treble Volume", WM8971_TREBLE, 0, 7, 0),
	SOC_ENUM("Treble Cut-off", wm8971_enum[2]),

	SOC_SINGLE("Capture Filter Switch", WM8971_ADCDAC, 0, 1, 1),

	SOC_SINGLE("ALC Target Volume", WM8971_ALC1, 0, 7, 0),
	SOC_SINGLE("ALC Max Volume", WM8971_ALC1, 4, 7, 0),

	SOC_SINGLE("ALC Capture Target Volume", WM8971_ALC1, 0, 7, 0),
	SOC_SINGLE("ALC Capture Max Volume", WM8971_ALC1, 4, 7, 0),
	SOC_ENUM("ALC Capture Function", wm8971_enum[3]),
	SOC_SINGLE("ALC Capture ZC Switch", WM8971_ALC2, 7, 1, 0),
	SOC_SINGLE("ALC Capture Hold Time", WM8971_ALC2, 0, 15, 0),
	SOC_SINGLE("ALC Capture Decay Time", WM8971_ALC3, 4, 15, 0),
	SOC_SINGLE("ALC Capture Attack Time", WM8971_ALC3, 0, 15, 0),
	SOC_SINGLE("ALC Capture NG Threshold", WM8971_NGATE, 3, 31, 0),
	SOC_ENUM("ALC Capture NG Type", wm8971_enum[4]),
	SOC_SINGLE("ALC Capture NG Switch", WM8971_NGATE, 0, 1, 0),

	SOC_SINGLE("Capture 6dB Attenuate", WM8971_ADCDAC, 8, 1, 0),
	SOC_SINGLE("Playback 6dB Attenuate", WM8971_ADCDAC, 7, 1, 0),

	SOC_ENUM("Playback De-emphasis", wm8971_enum[5]),
	SOC_ENUM("Playback Function", wm8971_enum[6]),
	SOC_ENUM("Playback Phase", wm8971_enum[7]),

	SOC_DOUBLE_R("Mic Boost", WM8971_LADCIN, WM8971_RADCIN, 4, 3, 0),
};

/*
 * DAPM Controls
 */

/* Left Mixer */
static const struct snd_kcontrol_new wm8971_left_mixer_controls[] = {
SOC_DAPM_SINGLE("Playback Switch", WM8971_LOUTM1, 8, 1, 0),
SOC_DAPM_SINGLE("Left Bypass Switch", WM8971_LOUTM1, 7, 1, 0),
SOC_DAPM_SINGLE("Right Playback Switch", WM8971_LOUTM2, 8, 1, 0),
SOC_DAPM_SINGLE("Right Bypass Switch", WM8971_LOUTM2, 7, 1, 0),
};

/* Right Mixer */
static const struct snd_kcontrol_new wm8971_right_mixer_controls[] = {
SOC_DAPM_SINGLE("Left Playback Switch", WM8971_ROUTM1, 8, 1, 0),
SOC_DAPM_SINGLE("Left Bypass Switch", WM8971_ROUTM1, 7, 1, 0),
SOC_DAPM_SINGLE("Playback Switch", WM8971_ROUTM2, 8, 1, 0),
SOC_DAPM_SINGLE("Right Bypass Switch", WM8971_ROUTM2, 7, 1, 0),
};

/* Mono Mixer */
static const struct snd_kcontrol_new wm8971_mono_mixer_controls[] = {
SOC_DAPM_SINGLE("Left Playback Switch", WM8971_MOUTM1, 8, 1, 0),
SOC_DAPM_SINGLE("Left Bypass Switch", WM8971_MOUTM1, 7, 1, 0),
SOC_DAPM_SINGLE("Right Playback Switch", WM8971_MOUTM2, 8, 1, 0),
SOC_DAPM_SINGLE("Right Bypass Switch", WM8971_MOUTM2, 7, 1, 0),
};

/* Left Line Mux */
static const struct snd_kcontrol_new wm8971_left_line_controls =
SOC_DAPM_ENUM("Route", wm8971_enum[8]);

/* Right Line Mux */
static const struct snd_kcontrol_new wm8971_right_line_controls =
SOC_DAPM_ENUM("Route", wm8971_enum[9]);

/* Left PGA Mux */
static const struct snd_kcontrol_new wm8971_left_pga_controls =
SOC_DAPM_ENUM("Route", wm8971_enum[10]);

/* Right PGA Mux */
static const struct snd_kcontrol_new wm8971_right_pga_controls =
SOC_DAPM_ENUM("Route", wm8971_enum[11]);

/* Mono ADC Mux */
static const struct snd_kcontrol_new wm8971_monomux_controls =
SOC_DAPM_ENUM("Route", wm8971_enum[13]);

static const struct snd_soc_dapm_widget wm8971_dapm_widgets[] = {
	SND_SOC_DAPM_MIXER("Left Mixer", SND_SOC_NOPM, 0, 0,
		&wm8971_left_mixer_controls[0],
		ARRAY_SIZE(wm8971_left_mixer_controls)),
	SND_SOC_DAPM_MIXER("Right Mixer", SND_SOC_NOPM, 0, 0,
		&wm8971_right_mixer_controls[0],
		ARRAY_SIZE(wm8971_right_mixer_controls)),
	SND_SOC_DAPM_MIXER("Mono Mixer", WM8971_PWR2, 2, 0,
		&wm8971_mono_mixer_controls[0],
		ARRAY_SIZE(wm8971_mono_mixer_controls)),

	SND_SOC_DAPM_PGA("Right Out 2", WM8971_PWR2, 3, 0, NULL, 0),
	SND_SOC_DAPM_PGA("Left Out 2", WM8971_PWR2, 4, 0, NULL, 0),
	SND_SOC_DAPM_PGA("Right Out 1", WM8971_PWR2, 5, 0, NULL, 0),
	SND_SOC_DAPM_PGA("Left Out 1", WM8971_PWR2, 6, 0, NULL, 0),
	SND_SOC_DAPM_DAC("Right DAC", "Right Playback", WM8971_PWR2, 7, 0),
	SND_SOC_DAPM_DAC("Left DAC", "Left Playback", WM8971_PWR2, 8, 0),
	SND_SOC_DAPM_PGA("Mono Out 1", WM8971_PWR2, 2, 0, NULL, 0),

	SND_SOC_DAPM_SUPPLY("Mic Bias", WM8971_PWR1, 1, 0, NULL, 0),
	SND_SOC_DAPM_ADC("Right ADC", "Right Capture", WM8971_PWR1, 2, 0),
	SND_SOC_DAPM_ADC("Left ADC", "Left Capture", WM8971_PWR1, 3, 0),

	SND_SOC_DAPM_MUX("Left PGA Mux", WM8971_PWR1, 5, 0,
		&wm8971_left_pga_controls),
	SND_SOC_DAPM_MUX("Right PGA Mux", WM8971_PWR1, 4, 0,
		&wm8971_right_pga_controls),
	SND_SOC_DAPM_MUX("Left Line Mux", SND_SOC_NOPM, 0, 0,
		&wm8971_left_line_controls),
	SND_SOC_DAPM_MUX("Right Line Mux", SND_SOC_NOPM, 0, 0,
		&wm8971_right_line_controls),

	SND_SOC_DAPM_MUX("Left ADC Mux", SND_SOC_NOPM, 0, 0,
		&wm8971_monomux_controls),
	SND_SOC_DAPM_MUX("Right ADC Mux", SND_SOC_NOPM, 0, 0,
		&wm8971_monomux_controls),

	SND_SOC_DAPM_OUTPUT("LOUT1"),
	SND_SOC_DAPM_OUTPUT("ROUT1"),
	SND_SOC_DAPM_OUTPUT("LOUT2"),
	SND_SOC_DAPM_OUTPUT("ROUT2"),
	SND_SOC_DAPM_OUTPUT("MONO"),

	SND_SOC_DAPM_INPUT("LINPUT1"),
	SND_SOC_DAPM_INPUT("RINPUT1"),
	SND_SOC_DAPM_INPUT("MIC"),
};

static const struct snd_soc_dapm_route wm8971_dapm_routes[] = {
	/* left mixer */
	{"Left Mixer", "Playback Switch", "Left DAC"},
	{"Left Mixer", "Left Bypass Switch", "Left Line Mux"},
	{"Left Mixer", "Right Playback Switch", "Right DAC"},
	{"Left Mixer", "Right Bypass Switch", "Right Line Mux"},

	/* right mixer */
	{"Right Mixer", "Left Playback Switch", "Left DAC"},
	{"Right Mixer", "Left Bypass Switch", "Left Line Mux"},
	{"Right Mixer", "Playback Switch", "Right DAC"},
	{"Right Mixer", "Right Bypass Switch", "Right Line Mux"},

	/* left out 1 */
	{"Left Out 1", NULL, "Left Mixer"},
	{"LOUT1", NULL, "Left Out 1"},

	/* left out 2 */
	{"Left Out 2", NULL, "Left Mixer"},
	{"LOUT2", NULL, "Left Out 2"},

	/* right out 1 */
	{"Right Out 1", NULL, "Right Mixer"},
	{"ROUT1", NULL, "Right Out 1"},

	/* right out 2 */
	{"Right Out 2", NULL, "Right Mixer"},
	{"ROUT2", NULL, "Right Out 2"},

	/* mono mixer */
	{"Mono Mixer", "Left Playback Switch", "Left DAC"},
	{"Mono Mixer", "Left Bypass Switch", "Left Line Mux"},
	{"Mono Mixer", "Right Playback Switch", "Right DAC"},
	{"Mono Mixer", "Right Bypass Switch", "Right Line Mux"},

	/* mono out */
	{"Mono Out", NULL, "Mono Mixer"},
	{"MONO1", NULL, "Mono Out"},

	/* Left Line Mux */
	{"Left Line Mux", "Line", "LINPUT1"},
	{"Left Line Mux", "PGA", "Left PGA Mux"},
	{"Left Line Mux", "Differential", "Differential Mux"},

	/* Right Line Mux */
	{"Right Line Mux", "Line", "RINPUT1"},
	{"Right Line Mux", "Mic", "MIC"},
	{"Right Line Mux", "PGA", "Right PGA Mux"},
	{"Right Line Mux", "Differential", "Differential Mux"},

	/* Left PGA Mux */
	{"Left PGA Mux", "Line", "LINPUT1"},
	{"Left PGA Mux", "Differential", "Differential Mux"},

	/* Right PGA Mux */
	{"Right PGA Mux", "Line", "RINPUT1"},
	{"Right PGA Mux", "Differential", "Differential Mux"},

	/* Differential Mux */
	{"Differential Mux", "Line", "LINPUT1"},
	{"Differential Mux", "Line", "RINPUT1"},

	/* Left ADC Mux */
	{"Left ADC Mux", "Stereo", "Left PGA Mux"},
	{"Left ADC Mux", "Mono (Left)", "Left PGA Mux"},
	{"Left ADC Mux", "Digital Mono", "Left PGA Mux"},

	/* Right ADC Mux */
	{"Right ADC Mux", "Stereo", "Right PGA Mux"},
	{"Right ADC Mux", "Mono (Right)", "Right PGA Mux"},
	{"Right ADC Mux", "Digital Mono", "Right PGA Mux"},

	/* ADC */
	{"Left ADC", NULL, "Left ADC Mux"},
	{"Right ADC", NULL, "Right ADC Mux"},
};

struct _coeff_div {
	u32 mclk;
	u32 rate;
	u16 fs;
	u8 sr:5;
	u8 usb:1;
};

/* codec hifi mclk clock divider coefficients */
static const struct _coeff_div coeff_div[] = {
	/* 8k */
	{12288000, 8000, 1536, 0x6, 0x0},
	{11289600, 8000, 1408, 0x16, 0x0},
	{18432000, 8000, 2304, 0x7, 0x0},
	{16934400, 8000, 2112, 0x17, 0x0},
	{12000000, 8000, 1500, 0x6, 0x1},

	/* 11.025k */
	{11289600, 11025, 1024, 0x18, 0x0},
	{16934400, 11025, 1536, 0x19, 0x0},
	{12000000, 11025, 1088, 0x19, 0x1},

	/* 16k */
	{12288000, 16000, 768, 0xa, 0x0},
	{18432000, 16000, 1152, 0xb, 0x0},
	{12000000, 16000, 750, 0xa, 0x1},

	/* 22.05k */
	{11289600, 22050, 512, 0x1a, 0x0},
	{16934400, 22050, 768, 0x1b, 0x0},
	{12000000, 22050, 544, 0x1b, 0x1},

	/* 32k */
	{12288000, 32000, 384, 0xc, 0x0},
	{18432000, 32000, 576, 0xd, 0x0},
	{12000000, 32000, 375, 0xa, 0x1},

	/* 44.1k */
	{11289600, 44100, 256, 0x10, 0x0},
	{16934400, 44100, 384, 0x11, 0x0},
	{12000000, 44100, 272, 0x11, 0x1},

	/* 48k */
	{12288000, 48000, 256, 0x0, 0x0},
	{18432000, 48000, 384, 0x1, 0x0},
	{12000000, 48000, 250, 0x0, 0x1},

	/* 88.2k */
	{11289600, 88200, 128, 0x1e, 0x0},
	{16934400, 88200, 192, 0x1f, 0x0},
	{12000000, 88200, 136, 0x1f, 0x1},

	/* 96k */
	{12288000, 96000, 128, 0xe, 0x0},
	{18432000, 96000, 192, 0xf, 0x0},
	{12000000, 96000, 125, 0xe, 0x1},
};

static int get_coeff(int mclk, int rate)
{
	int i;

	for (i = 0; i < ARRAY_SIZE(coeff_div); i++) {
		if (coeff_div[i].rate == rate && coeff_div[i].mclk == mclk)
			return i;
	}
	return -EINVAL;
}

static int wm8971_set_dai_sysclk(struct snd_soc_dai *codec_dai,
		int clk_id, unsigned int freq, int dir)
{
	struct snd_soc_codec *codec = codec_dai->codec;
	struct wm8971_priv *wm8971 = snd_soc_codec_get_drvdata(codec);

	switch (freq) {
	case 11289600:
	case 12000000:
	case 12288000:
	case 16934400:
	case 18432000:
		wm8971->sysclk = freq;
		return 0;
	}
	return -EINVAL;
}

static int wm8971_set_dai_fmt(struct snd_soc_dai *codec_dai,
		unsigned int fmt)
{
	struct snd_soc_codec *codec = codec_dai->codec;
	u16 iface = 0;

	/* set master/slave audio interface */
	switch (fmt & SND_SOC_DAIFMT_MASTER_MASK) {
	case SND_SOC_DAIFMT_CBM_CFM:
		iface = 0x0040;
		break;
	case SND_SOC_DAIFMT_CBS_CFS:
		break;
	default:
		return -EINVAL;
	}

	/* interface format */
	switch (fmt & SND_SOC_DAIFMT_FORMAT_MASK) {
	case SND_SOC_DAIFMT_I2S:
		iface |= 0x0002;
		break;
	case SND_SOC_DAIFMT_RIGHT_J:
		break;
	case SND_SOC_DAIFMT_LEFT_J:
		iface |= 0x0001;
		break;
	case SND_SOC_DAIFMT_DSP_A:
		iface |= 0x0003;
		break;
	case SND_SOC_DAIFMT_DSP_B:
		iface |= 0x0013;
		break;
	default:
		return -EINVAL;
	}

	/* clock inversion */
	switch (fmt & SND_SOC_DAIFMT_INV_MASK) {
	case SND_SOC_DAIFMT_NB_NF:
		break;
	case SND_SOC_DAIFMT_IB_IF:
		iface |= 0x0090;
		break;
	case SND_SOC_DAIFMT_IB_NF:
		iface |= 0x0080;
		break;
	case SND_SOC_DAIFMT_NB_IF:
		iface |= 0x0010;
		break;
	default:
		return -EINVAL;
	}

	snd_soc_write(codec, WM8971_IFACE, iface);
	return 0;
}

static int wm8971_pcm_hw_params(struct snd_pcm_substream *substream,
	struct snd_pcm_hw_params *params,
	struct snd_soc_dai *dai)
{
	struct snd_soc_codec *codec = dai->codec;
	struct wm8971_priv *wm8971 = snd_soc_codec_get_drvdata(codec);
	u16 iface = snd_soc_read(codec, WM8971_IFACE) & 0x1f3;
	u16 srate = snd_soc_read(codec, WM8971_SRATE) & 0x1c0;
	int coeff = get_coeff(wm8971->sysclk, params_rate(params));

	/* bit size */
	switch (params_format(params)) {
	case SNDRV_PCM_FORMAT_S16_LE:
		break;
	case SNDRV_PCM_FORMAT_S20_3LE:
		iface |= 0x0004;
		break;
	case SNDRV_PCM_FORMAT_S24_LE:
		iface |= 0x0008;
		break;
	case SNDRV_PCM_FORMAT_S32_LE:
		iface |= 0x000c;
		break;
	}

	/* set iface & srate */
	snd_soc_write(codec, WM8971_IFACE, iface);
	if (coeff >= 0)
		snd_soc_write(codec, WM8971_SRATE, srate |
			(coeff_div[coeff].sr << 1) | coeff_div[coeff].usb);

	return 0;
}

static int wm8971_mute(struct snd_soc_dai *dai, int mute)
{
	struct snd_soc_codec *codec = dai->codec;
	u16 mute_reg = snd_soc_read(codec, WM8971_ADCDAC) & 0xfff7;

	if (mute)
		snd_soc_write(codec, WM8971_ADCDAC, mute_reg | 0x8);
	else
		snd_soc_write(codec, WM8971_ADCDAC, mute_reg);
	return 0;
}

static int wm8971_set_bias_level(struct snd_soc_codec *codec,
	enum snd_soc_bias_level level)
{
	u16 pwr_reg = snd_soc_read(codec, WM8971_PWR1) & 0xfe3e;

	switch (level) {
	case SND_SOC_BIAS_ON:
		/* set vmid to 50k and unmute dac */
		snd_soc_write(codec, WM8971_PWR1, pwr_reg | 0x00c1);
		break;
	case SND_SOC_BIAS_PREPARE:
		break;
	case SND_SOC_BIAS_STANDBY:
		if (codec->dapm.bias_level == SND_SOC_BIAS_OFF)
			snd_soc_cache_sync(codec);

		/* mute dac and set vmid to 500k, enable VREF */
		snd_soc_write(codec, WM8971_PWR1, pwr_reg | 0x0140);
		break;
	case SND_SOC_BIAS_OFF:
		snd_soc_write(codec, WM8971_PWR1, 0x0001);
		break;
	}
	codec->dapm.bias_level = level;
	return 0;
}

#define WM8971_RATES (SNDRV_PCM_RATE_8000 | SNDRV_PCM_RATE_11025 |\
		SNDRV_PCM_RATE_16000 | SNDRV_PCM_RATE_22050 | SNDRV_PCM_RATE_44100 | \
		SNDRV_PCM_RATE_48000 | SNDRV_PCM_RATE_88200 | SNDRV_PCM_RATE_96000)

#define WM8971_FORMATS (SNDRV_PCM_FMTBIT_S16_LE | SNDRV_PCM_FMTBIT_S20_3LE |\
	SNDRV_PCM_FMTBIT_S24_LE)

static const struct snd_soc_dai_ops wm8971_dai_ops = {
	.hw_params	= wm8971_pcm_hw_params,
	.digital_mute	= wm8971_mute,
	.set_fmt	= wm8971_set_dai_fmt,
	.set_sysclk	= wm8971_set_dai_sysclk,
};

static struct snd_soc_dai_driver wm8971_dai = {
	.name = "wm8971-hifi",
	.playback = {
		.stream_name = "Playback",
		.channels_min = 1,
		.channels_max = 2,
		.rates = WM8971_RATES,
		.formats = WM8971_FORMATS,},
	.capture = {
		.stream_name = "Capture",
		.channels_min = 1,
		.channels_max = 2,
		.rates = WM8971_RATES,
		.formats = WM8971_FORMATS,},
	.ops = &wm8971_dai_ops,
};

static void wm8971_work(struct work_struct *work)
{
	struct snd_soc_dapm_context *dapm =
		container_of(work, struct snd_soc_dapm_context,
			     delayed_work.work);
	struct snd_soc_codec *codec = dapm->codec;
	wm8971_set_bias_level(codec, codec->dapm.bias_level);
}

static int wm8971_suspend(struct snd_soc_codec *codec)
{
	wm8971_set_bias_level(codec, SND_SOC_BIAS_OFF);
	return 0;
}

static int wm8971_resume(struct snd_soc_codec *codec)
{
	u16 reg;

	wm8971_set_bias_level(codec, SND_SOC_BIAS_STANDBY);

	/* charge wm8971 caps */
	if (codec->dapm.suspend_bias_level == SND_SOC_BIAS_ON) {
		reg = snd_soc_read(codec, WM8971_PWR1) & 0xfe3e;
		snd_soc_write(codec, WM8971_PWR1, reg | 0x01c0);
		codec->dapm.bias_level = SND_SOC_BIAS_ON;
		queue_delayed_work(wm8971_workq, &codec->dapm.delayed_work,
			msecs_to_jiffies(1000));
	}

	return 0;
}

static int wm8971_probe(struct snd_soc_codec *codec)
{
	int ret = 0;
	u16 reg;

	ret = snd_soc_codec_set_cache_io(codec, 7, 9, SND_SOC_REGMAP);
	if (ret < 0) {
		printk(KERN_ERR "wm8971: failed to set cache I/O: %d\n", ret);
		return ret;
	}

	INIT_DELAYED_WORK(&codec->dapm.delayed_work, wm8971_work);
	wm8971_workq = create_workqueue("wm8971");
	if (wm8971_workq == NULL)
		return -ENOMEM;

	wm8971_reset(codec);

	/* charge output caps - set vmid to 5k for quick power up */
	reg = snd_soc_read(codec, WM8971_PWR1) & 0xfe3e;
	snd_soc_write(codec, WM8971_PWR1, reg | 0x01c0);
	codec->dapm.bias_level = SND_SOC_BIAS_STANDBY;
	queue_delayed_work(wm8971_workq, &codec->dapm.delayed_work,
		msecs_to_jiffies(1000));

	/* set the update bits */
	snd_soc_update_bits(codec, WM8971_LDAC, 0x0100, 0x0100);
	snd_soc_update_bits(codec, WM8971_RDAC, 0x0100, 0x0100);
	snd_soc_update_bits(codec, WM8971_LOUT1V, 0x0100, 0x0100);
	snd_soc_update_bits(codec, WM8971_ROUT1V, 0x0100, 0x0100);
	snd_soc_update_bits(codec, WM8971_LOUT2V, 0x0100, 0x0100);
	snd_soc_update_bits(codec, WM8971_ROUT2V, 0x0100, 0x0100);
	snd_soc_update_bits(codec, WM8971_LINVOL, 0x0100, 0x0100);
	snd_soc_update_bits(codec, WM8971_RINVOL, 0x0100, 0x0100);

	return ret;
}


/* power down chip */
static int wm8971_remove(struct snd_soc_codec *codec)
{
	wm8971_set_bias_level(codec, SND_SOC_BIAS_OFF);

	if (wm8971_workq)
		destroy_workqueue(wm8971_workq);
	return 0;
}

static struct snd_soc_codec_driver soc_codec_dev_wm8971 = {
	.probe =	wm8971_probe,
	.remove =	wm8971_remove,
	.suspend =	wm8971_suspend,
	.resume =	wm8971_resume,
	.set_bias_level = wm8971_set_bias_level,

	.controls = wm8971_snd_controls,
	.num_controls = ARRAY_SIZE(wm8971_snd_controls),
	.dapm_widgets = wm8971_dapm_widgets,
	.num_dapm_widgets = ARRAY_SIZE(wm8971_dapm_widgets),
	.dapm_routes = wm8971_dapm_routes,
	.num_dapm_routes = ARRAY_SIZE(wm8971_dapm_routes),
};

static const struct regmap_config wm8971_regmap = {
	.reg_bits = 7,
	.val_bits = 9,
	.max_register = WM8971_MOUTV,

	.reg_defaults = wm8971_reg_defaults,
	.num_reg_defaults = ARRAY_SIZE(wm8971_reg_defaults),
	.cache_type = REGCACHE_RBTREE,
};

<<<<<<< HEAD
static __devinit int wm8971_i2c_probe(struct i2c_client *i2c,
				      const struct i2c_device_id *id)
=======
static int wm8971_i2c_probe(struct i2c_client *i2c,
			    const struct i2c_device_id *id)
>>>>>>> 7a79e94e
{
	struct wm8971_priv *wm8971;
	struct regmap *regmap;
	int ret;

	wm8971 = devm_kzalloc(&i2c->dev, sizeof(struct wm8971_priv),
			      GFP_KERNEL);
	if (wm8971 == NULL)
		return -ENOMEM;

	regmap = devm_regmap_init_i2c(i2c, &wm8971_regmap);
	if (IS_ERR(regmap))
		return PTR_ERR(regmap);

	i2c_set_clientdata(i2c, wm8971);

	ret = snd_soc_register_codec(&i2c->dev,
			&soc_codec_dev_wm8971, &wm8971_dai, 1);

	return ret;
}

static int wm8971_i2c_remove(struct i2c_client *client)
{
	snd_soc_unregister_codec(&client->dev);
	return 0;
}

static const struct i2c_device_id wm8971_i2c_id[] = {
	{ "wm8971", 0 },
	{ }
};
MODULE_DEVICE_TABLE(i2c, wm8971_i2c_id);

static struct i2c_driver wm8971_i2c_driver = {
	.driver = {
		.name = "wm8971",
		.owner = THIS_MODULE,
	},
	.probe =    wm8971_i2c_probe,
	.remove =   wm8971_i2c_remove,
	.id_table = wm8971_i2c_id,
};

module_i2c_driver(wm8971_i2c_driver);

MODULE_DESCRIPTION("ASoC WM8971 driver");
MODULE_AUTHOR("Lab126");
MODULE_LICENSE("GPL");<|MERGE_RESOLUTION|>--- conflicted
+++ resolved
@@ -717,13 +717,8 @@
 	.cache_type = REGCACHE_RBTREE,
 };
 
-<<<<<<< HEAD
-static __devinit int wm8971_i2c_probe(struct i2c_client *i2c,
-				      const struct i2c_device_id *id)
-=======
 static int wm8971_i2c_probe(struct i2c_client *i2c,
 			    const struct i2c_device_id *id)
->>>>>>> 7a79e94e
 {
 	struct wm8971_priv *wm8971;
 	struct regmap *regmap;
