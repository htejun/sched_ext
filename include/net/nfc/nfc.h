/*
 * Copyright (C) 2011 Instituto Nokia de Tecnologia
 *
 * Authors:
 *    Lauro Ramos Venancio <lauro.venancio@openbossa.org>
 *    Aloisio Almeida Jr <aloisio.almeida@openbossa.org>
 *
 * This program is free software; you can redistribute it and/or modify
 * it under the terms of the GNU General Public License as published by
 * the Free Software Foundation; either version 2 of the License, or
 * (at your option) any later version.
 *
 * This program is distributed in the hope that it will be useful,
 * but WITHOUT ANY WARRANTY; without even the implied warranty of
 * MERCHANTABILITY or FITNESS FOR A PARTICULAR PURPOSE. See the
 * GNU General Public License for more details.
 *
 * You should have received a copy of the GNU General Public License
 * along with this program; if not, write to the
 * Free Software Foundation, Inc.,
 * 59 Temple Place - Suite 330, Boston, MA 02111-1307, USA.
 */

#ifndef __NET_NFC_H
#define __NET_NFC_H

#include <linux/nfc.h>
#include <linux/device.h>
#include <linux/skbuff.h>

#define nfc_dev_info(dev, fmt, arg...) dev_info((dev), "NFC: " fmt "\n", ## arg)
#define nfc_dev_err(dev, fmt, arg...) dev_err((dev), "NFC: " fmt "\n", ## arg)
#define nfc_dev_dbg(dev, fmt, arg...) dev_dbg((dev), fmt "\n", ## arg)

struct nfc_dev;

/**
 * data_exchange_cb_t - Definition of nfc_data_exchange callback
 *
 * @context: nfc_data_exchange cb_context parameter
 * @skb: response data
 * @err: If an error has occurred during data exchange, it is the
 *	error number. Zero means no error.
 *
 * When a rx or tx package is lost or corrupted or the target gets out
 * of the operating field, err is -EIO.
 */
typedef void (*data_exchange_cb_t)(void *context, struct sk_buff *skb,
								int err);

struct nfc_target;

struct nfc_ops {
	int (*dev_up)(struct nfc_dev *dev);
	int (*dev_down)(struct nfc_dev *dev);
	int (*start_poll)(struct nfc_dev *dev,
			  u32 im_protocols, u32 tm_protocols);
	void (*stop_poll)(struct nfc_dev *dev);
	int (*dep_link_up)(struct nfc_dev *dev, struct nfc_target *target,
			   u8 comm_mode, u8 *gb, size_t gb_len);
	int (*dep_link_down)(struct nfc_dev *dev);
	int (*activate_target)(struct nfc_dev *dev, struct nfc_target *target,
			       u32 protocol);
	void (*deactivate_target)(struct nfc_dev *dev,
				  struct nfc_target *target);
	int (*im_transceive)(struct nfc_dev *dev, struct nfc_target *target,
			     struct sk_buff *skb, data_exchange_cb_t cb,
			     void *cb_context);
	int (*tm_send)(struct nfc_dev *dev, struct sk_buff *skb);
	int (*check_presence)(struct nfc_dev *dev, struct nfc_target *target);
};

#define NFC_TARGET_IDX_ANY -1
#define NFC_MAX_GT_LEN 48

struct nfc_target {
	u32 idx;
	u32 supported_protocols;
	u16 sens_res;
	u8 sel_res;
	u8 nfcid1_len;
	u8 nfcid1[NFC_NFCID1_MAXSIZE];
	u8 sensb_res_len;
	u8 sensb_res[NFC_SENSB_RES_MAXSIZE];
	u8 sensf_res_len;
	u8 sensf_res[NFC_SENSF_RES_MAXSIZE];
	u8 hci_reader_gate;
	u8 logical_idx;
};

struct nfc_genl_data {
	u32 poll_req_pid;
	struct mutex genl_data_mutex;
};

struct nfc_dev {
	unsigned int idx;
	u32 target_next_idx;
	struct nfc_target *targets;
	int n_targets;
	int targets_generation;
	struct device dev;
	bool dev_up;
	u8 rf_mode;
	bool polling;
	struct nfc_target *active_target;
	bool dep_link_up;
	struct nfc_genl_data genl_data;
	u32 supported_protocols;

	int tx_headroom;
	int tx_tailroom;

	struct timer_list check_pres_timer;
	struct workqueue_struct *check_pres_wq;
	struct work_struct check_pres_work;

	struct nfc_ops *ops;
};
#define to_nfc_dev(_dev) container_of(_dev, struct nfc_dev, dev)

extern struct class nfc_class;

struct nfc_dev *nfc_allocate_device(struct nfc_ops *ops,
				    u32 supported_protocols,
				    int tx_headroom,
				    int tx_tailroom);

/**
 * nfc_free_device - free nfc device
 *
 * @dev: The nfc device to free
 */
static inline void nfc_free_device(struct nfc_dev *dev)
{
	put_device(&dev->dev);
}

int nfc_register_device(struct nfc_dev *dev);

void nfc_unregister_device(struct nfc_dev *dev);

/**
 * nfc_set_parent_dev - set the parent device
 *
 * @nfc_dev: The nfc device whose parent is being set
 * @dev: The parent device
 */
static inline void nfc_set_parent_dev(struct nfc_dev *nfc_dev,
				      struct device *dev)
{
	nfc_dev->dev.parent = dev;
}

/**
 * nfc_set_drvdata - set driver specifc data
 *
 * @dev: The nfc device
 * @data: Pointer to driver specifc data
 */
static inline void nfc_set_drvdata(struct nfc_dev *dev, void *data)
{
	dev_set_drvdata(&dev->dev, data);
}

/**
 * nfc_get_drvdata - get driver specifc data
 *
 * @dev: The nfc device
 */
static inline void *nfc_get_drvdata(struct nfc_dev *dev)
{
	return dev_get_drvdata(&dev->dev);
}

/**
 * nfc_device_name - get the nfc device name
 *
 * @dev: The nfc device whose name to return
 */
static inline const char *nfc_device_name(struct nfc_dev *dev)
{
	return dev_name(&dev->dev);
}

struct sk_buff *nfc_alloc_send_skb(struct nfc_dev *dev, struct sock *sk,
				   unsigned int flags, unsigned int size,
				   unsigned int *err);
struct sk_buff *nfc_alloc_recv_skb(unsigned int size, gfp_t gfp);

int nfc_set_remote_general_bytes(struct nfc_dev *dev,
				 u8 *gt, u8 gt_len);
u8 *nfc_get_local_general_bytes(struct nfc_dev *dev, size_t *gb_len);

int nfc_targets_found(struct nfc_dev *dev,
		      struct nfc_target *targets, int ntargets);
int nfc_target_lost(struct nfc_dev *dev, u32 target_idx);

int nfc_dep_link_is_up(struct nfc_dev *dev, u32 target_idx,
		       u8 comm_mode, u8 rf_mode);

int nfc_tm_activated(struct nfc_dev *dev, u32 protocol, u8 comm_mode,
		     u8 *gb, size_t gb_len);
int nfc_tm_deactivated(struct nfc_dev *dev);
int nfc_tm_data_received(struct nfc_dev *dev, struct sk_buff *skb);

<<<<<<< HEAD
=======
void nfc_driver_failure(struct nfc_dev *dev, int err);

>>>>>>> 2f8684ce
#endif /* __NET_NFC_H */<|MERGE_RESOLUTION|>--- conflicted
+++ resolved
@@ -204,9 +204,6 @@
 int nfc_tm_deactivated(struct nfc_dev *dev);
 int nfc_tm_data_received(struct nfc_dev *dev, struct sk_buff *skb);
 
-<<<<<<< HEAD
-=======
 void nfc_driver_failure(struct nfc_dev *dev, int err);
 
->>>>>>> 2f8684ce
 #endif /* __NET_NFC_H */