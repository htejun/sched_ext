--- conflicted
+++ resolved
@@ -71,13 +71,10 @@
 
 extern void s3c64xx_setup_sdhci0_cfg_gpio(struct platform_device *, int w);
 extern void s3c64xx_setup_sdhci1_cfg_gpio(struct platform_device *, int w);
-<<<<<<< HEAD
 extern void s5pc100_setup_sdhci0_cfg_gpio(struct platform_device *, int w);
 extern void s5pc100_setup_sdhci1_cfg_gpio(struct platform_device *, int w);
 extern void s5pc100_setup_sdhci2_cfg_gpio(struct platform_device *, int w);
-=======
 extern void s3c64xx_setup_sdhci2_cfg_gpio(struct platform_device *, int w);
->>>>>>> 92b118f6
 
 /* S3C6400 SDHCI setup */
 
