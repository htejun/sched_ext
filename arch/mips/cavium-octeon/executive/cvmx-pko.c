--- conflicted
+++ resolved
@@ -230,23 +230,6 @@
 }
 
 /*
-<<<<<<< HEAD
- * This function does per-core initialization required by the PKO routines.
- * This must be called on all cores that will do packet output, and must
- * be called after the FPA has been initialized and filled with pages.
- *
- * Returns 0 on success
- *	   !0 on failure
- */
-int cvmx_pko_initialize_local(void)
-{
-	/* Nothing to do */
-	return 0;
-}
-
-/*
-=======
->>>>>>> df0cc57e
  * Enables the packet output hardware. It must already be
  * configured.
  */
