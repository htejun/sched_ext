--- conflicted
+++ resolved
@@ -379,10 +379,6 @@
 {
 	if (!boot_cpu_has(X86_FEATURE_XMM2) ||
 	    !boot_cpu_has(X86_FEATURE_AES) ||
-<<<<<<< HEAD
-	    !boot_cpu_has(X86_FEATURE_OSXSAVE) ||
-=======
->>>>>>> f9885ef8
 	    !cpu_has_xfeatures(XFEATURE_MASK_SSE, NULL))
 		return -ENODEV;
 
