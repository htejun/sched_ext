// SPDX-License-Identifier: GPL-2.0-or-later
/*
 *
 * Copyright Jonathan Naylor G4KLX (g4klx@g4klx.demon.co.uk)
 * Copyright Alan Cox GW4PTS (alan@lxorguk.ukuu.org.uk)
 * Copyright Darryl Miles G7LED (dlm@g7led.demon.co.uk)
 */
#include <linux/module.h>
#include <linux/moduleparam.h>
#include <linux/capability.h>
#include <linux/errno.h>
#include <linux/types.h>
#include <linux/socket.h>
#include <linux/in.h>
#include <linux/slab.h>
#include <linux/kernel.h>
#include <linux/sched/signal.h>
#include <linux/timer.h>
#include <linux/string.h>
#include <linux/sockios.h>
#include <linux/net.h>
#include <linux/stat.h>
#include <net/ax25.h>
#include <linux/inet.h>
#include <linux/netdevice.h>
#include <linux/if_arp.h>
#include <linux/skbuff.h>
#include <net/net_namespace.h>
#include <net/sock.h>
#include <linux/uaccess.h>
#include <linux/fcntl.h>
#include <linux/termios.h>	/* For TIOCINQ/OUTQ */
#include <linux/mm.h>
#include <linux/interrupt.h>
#include <linux/notifier.h>
#include <net/netrom.h>
#include <linux/proc_fs.h>
#include <linux/seq_file.h>
#include <net/ip.h>
#include <net/tcp_states.h>
#include <net/arp.h>
#include <linux/init.h>

static int nr_ndevs = 4;

int sysctl_netrom_default_path_quality            = NR_DEFAULT_QUAL;
int sysctl_netrom_obsolescence_count_initialiser  = NR_DEFAULT_OBS;
int sysctl_netrom_network_ttl_initialiser         = NR_DEFAULT_TTL;
int sysctl_netrom_transport_timeout               = NR_DEFAULT_T1;
int sysctl_netrom_transport_maximum_tries         = NR_DEFAULT_N2;
int sysctl_netrom_transport_acknowledge_delay     = NR_DEFAULT_T2;
int sysctl_netrom_transport_busy_delay            = NR_DEFAULT_T4;
int sysctl_netrom_transport_requested_window_size = NR_DEFAULT_WINDOW;
int sysctl_netrom_transport_no_activity_timeout   = NR_DEFAULT_IDLE;
int sysctl_netrom_routing_control                 = NR_DEFAULT_ROUTING;
int sysctl_netrom_link_fails_count                = NR_DEFAULT_FAILS;
int sysctl_netrom_reset_circuit                   = NR_DEFAULT_RESET;

static unsigned short circuit = 0x101;

static HLIST_HEAD(nr_list);
static DEFINE_SPINLOCK(nr_list_lock);

static const struct proto_ops nr_proto_ops;

/*
 * NETROM network devices are virtual network devices encapsulating NETROM
 * frames into AX.25 which will be sent through an AX.25 device, so form a
 * special "super class" of normal net devices; split their locks off into a
 * separate class since they always nest.
 */
static struct lock_class_key nr_netdev_xmit_lock_key;
static struct lock_class_key nr_netdev_addr_lock_key;

static void nr_set_lockdep_one(struct net_device *dev,
			       struct netdev_queue *txq,
			       void *_unused)
{
	lockdep_set_class(&txq->_xmit_lock, &nr_netdev_xmit_lock_key);
}

static void nr_set_lockdep_key(struct net_device *dev)
{
	lockdep_set_class(&dev->addr_list_lock, &nr_netdev_addr_lock_key);
	netdev_for_each_tx_queue(dev, nr_set_lockdep_one, NULL);
}

/*
 *	Socket removal during an interrupt is now safe.
 */
static void nr_remove_socket(struct sock *sk)
{
	spin_lock_bh(&nr_list_lock);
	sk_del_node_init(sk);
	spin_unlock_bh(&nr_list_lock);
}

/*
 *	Kill all bound sockets on a dropped device.
 */
static void nr_kill_by_device(struct net_device *dev)
{
	struct sock *s;

	spin_lock_bh(&nr_list_lock);
	sk_for_each(s, &nr_list)
		if (nr_sk(s)->device == dev)
			nr_disconnect(s, ENETUNREACH);
	spin_unlock_bh(&nr_list_lock);
}

/*
 *	Handle device status changes.
 */
static int nr_device_event(struct notifier_block *this, unsigned long event, void *ptr)
{
	struct net_device *dev = netdev_notifier_info_to_dev(ptr);

	if (!net_eq(dev_net(dev), &init_net))
		return NOTIFY_DONE;

	if (event != NETDEV_DOWN)
		return NOTIFY_DONE;

	nr_kill_by_device(dev);
	nr_rt_device_down(dev);

	return NOTIFY_DONE;
}

/*
 *	Add a socket to the bound sockets list.
 */
static void nr_insert_socket(struct sock *sk)
{
	spin_lock_bh(&nr_list_lock);
	sk_add_node(sk, &nr_list);
	spin_unlock_bh(&nr_list_lock);
}

/*
 *	Find a socket that wants to accept the Connect Request we just
 *	received.
 */
static struct sock *nr_find_listener(ax25_address *addr)
{
	struct sock *s;

	spin_lock_bh(&nr_list_lock);
	sk_for_each(s, &nr_list)
		if (!ax25cmp(&nr_sk(s)->source_addr, addr) &&
		    s->sk_state == TCP_LISTEN) {
			sock_hold(s);
			goto found;
		}
	s = NULL;
found:
	spin_unlock_bh(&nr_list_lock);
	return s;
}

/*
 *	Find a connected NET/ROM socket given my circuit IDs.
 */
static struct sock *nr_find_socket(unsigned char index, unsigned char id)
{
	struct sock *s;

	spin_lock_bh(&nr_list_lock);
	sk_for_each(s, &nr_list) {
		struct nr_sock *nr = nr_sk(s);

		if (nr->my_index == index && nr->my_id == id) {
			sock_hold(s);
			goto found;
		}
	}
	s = NULL;
found:
	spin_unlock_bh(&nr_list_lock);
	return s;
}

/*
 *	Find a connected NET/ROM socket given their circuit IDs.
 */
static struct sock *nr_find_peer(unsigned char index, unsigned char id,
	ax25_address *dest)
{
	struct sock *s;

	spin_lock_bh(&nr_list_lock);
	sk_for_each(s, &nr_list) {
		struct nr_sock *nr = nr_sk(s);

		if (nr->your_index == index && nr->your_id == id &&
		    !ax25cmp(&nr->dest_addr, dest)) {
			sock_hold(s);
			goto found;
		}
	}
	s = NULL;
found:
	spin_unlock_bh(&nr_list_lock);
	return s;
}

/*
 *	Find next free circuit ID.
 */
static unsigned short nr_find_next_circuit(void)
{
	unsigned short id = circuit;
	unsigned char i, j;
	struct sock *sk;

	for (;;) {
		i = id / 256;
		j = id % 256;

		if (i != 0 && j != 0) {
			if ((sk=nr_find_socket(i, j)) == NULL)
				break;
			sock_put(sk);
		}

		id++;
	}

	return id;
}

/*
 *	Deferred destroy.
 */
void nr_destroy_socket(struct sock *);

/*
 *	Handler for deferred kills.
 */
static void nr_destroy_timer(struct timer_list *t)
{
	struct sock *sk = from_timer(sk, t, sk_timer);
	bh_lock_sock(sk);
	sock_hold(sk);
	nr_destroy_socket(sk);
	bh_unlock_sock(sk);
	sock_put(sk);
}

/*
 *	This is called from user mode and the timers. Thus it protects itself
 *	against interrupt users but doesn't worry about being called during
 *	work. Once it is removed from the queue no interrupt or bottom half
 *	will touch it and we are (fairly 8-) ) safe.
 */
void nr_destroy_socket(struct sock *sk)
{
	struct sk_buff *skb;

	nr_remove_socket(sk);

	nr_stop_heartbeat(sk);
	nr_stop_t1timer(sk);
	nr_stop_t2timer(sk);
	nr_stop_t4timer(sk);
	nr_stop_idletimer(sk);

	nr_clear_queues(sk);		/* Flush the queues */

	while ((skb = skb_dequeue(&sk->sk_receive_queue)) != NULL) {
		if (skb->sk != sk) { /* A pending connection */
			/* Queue the unaccepted socket for death */
			sock_set_flag(skb->sk, SOCK_DEAD);
			nr_start_heartbeat(skb->sk);
			nr_sk(skb->sk)->state = NR_STATE_0;
		}

		kfree_skb(skb);
	}

	if (sk_has_allocations(sk)) {
		/* Defer: outstanding buffers */
		sk->sk_timer.function = nr_destroy_timer;
		sk->sk_timer.expires  = jiffies + 2 * HZ;
		add_timer(&sk->sk_timer);
	} else
		sock_put(sk);
}

/*
 *	Handling for system calls applied via the various interfaces to a
 *	NET/ROM socket object.
 */

static int nr_setsockopt(struct socket *sock, int level, int optname,
		sockptr_t optval, unsigned int optlen)
{
	struct sock *sk = sock->sk;
	struct nr_sock *nr = nr_sk(sk);
	unsigned int opt;

	if (level != SOL_NETROM)
		return -ENOPROTOOPT;

	if (optlen < sizeof(unsigned int))
		return -EINVAL;

<<<<<<< HEAD
	if (copy_from_sockptr(&opt, optval, sizeof(unsigned long)))
=======
	if (copy_from_sockptr(&opt, optval, sizeof(opt)))
>>>>>>> 754e0b0e
		return -EFAULT;

	switch (optname) {
	case NETROM_T1:
		if (opt < 1 || opt > UINT_MAX / HZ)
			return -EINVAL;
		nr->t1 = opt * HZ;
		return 0;

	case NETROM_T2:
		if (opt < 1 || opt > UINT_MAX / HZ)
			return -EINVAL;
		nr->t2 = opt * HZ;
		return 0;

	case NETROM_N2:
		if (opt < 1 || opt > 31)
			return -EINVAL;
		nr->n2 = opt;
		return 0;

	case NETROM_T4:
		if (opt < 1 || opt > UINT_MAX / HZ)
			return -EINVAL;
		nr->t4 = opt * HZ;
		return 0;

	case NETROM_IDLE:
		if (opt > UINT_MAX / (60 * HZ))
			return -EINVAL;
		nr->idle = opt * 60 * HZ;
		return 0;

	default:
		return -ENOPROTOOPT;
	}
}

static int nr_getsockopt(struct socket *sock, int level, int optname,
	char __user *optval, int __user *optlen)
{
	struct sock *sk = sock->sk;
	struct nr_sock *nr = nr_sk(sk);
	int val = 0;
	int len;

	if (level != SOL_NETROM)
		return -ENOPROTOOPT;

	if (get_user(len, optlen))
		return -EFAULT;

	if (len < 0)
		return -EINVAL;

	switch (optname) {
	case NETROM_T1:
		val = nr->t1 / HZ;
		break;

	case NETROM_T2:
		val = nr->t2 / HZ;
		break;

	case NETROM_N2:
		val = nr->n2;
		break;

	case NETROM_T4:
		val = nr->t4 / HZ;
		break;

	case NETROM_IDLE:
		val = nr->idle / (60 * HZ);
		break;

	default:
		return -ENOPROTOOPT;
	}

	len = min_t(unsigned int, len, sizeof(int));

	if (put_user(len, optlen))
		return -EFAULT;

	return copy_to_user(optval, &val, len) ? -EFAULT : 0;
}

static int nr_listen(struct socket *sock, int backlog)
{
	struct sock *sk = sock->sk;

	lock_sock(sk);
	if (sk->sk_state != TCP_LISTEN) {
		memset(&nr_sk(sk)->user_addr, 0, AX25_ADDR_LEN);
		sk->sk_max_ack_backlog = backlog;
		sk->sk_state           = TCP_LISTEN;
		release_sock(sk);
		return 0;
	}
	release_sock(sk);

	return -EOPNOTSUPP;
}

static struct proto nr_proto = {
	.name	  = "NETROM",
	.owner	  = THIS_MODULE,
	.obj_size = sizeof(struct nr_sock),
};

static int nr_create(struct net *net, struct socket *sock, int protocol,
		     int kern)
{
	struct sock *sk;
	struct nr_sock *nr;

	if (!net_eq(net, &init_net))
		return -EAFNOSUPPORT;

	if (sock->type != SOCK_SEQPACKET || protocol != 0)
		return -ESOCKTNOSUPPORT;

	sk = sk_alloc(net, PF_NETROM, GFP_ATOMIC, &nr_proto, kern);
	if (sk  == NULL)
		return -ENOMEM;

	nr = nr_sk(sk);

	sock_init_data(sock, sk);

	sock->ops    = &nr_proto_ops;
	sk->sk_protocol = protocol;

	skb_queue_head_init(&nr->ack_queue);
	skb_queue_head_init(&nr->reseq_queue);
	skb_queue_head_init(&nr->frag_queue);

	nr_init_timers(sk);

	nr->t1     =
		msecs_to_jiffies(sysctl_netrom_transport_timeout);
	nr->t2     =
		msecs_to_jiffies(sysctl_netrom_transport_acknowledge_delay);
	nr->n2     =
		msecs_to_jiffies(sysctl_netrom_transport_maximum_tries);
	nr->t4     =
		msecs_to_jiffies(sysctl_netrom_transport_busy_delay);
	nr->idle   =
		msecs_to_jiffies(sysctl_netrom_transport_no_activity_timeout);
	nr->window = sysctl_netrom_transport_requested_window_size;

	nr->bpqext = 1;
	nr->state  = NR_STATE_0;

	return 0;
}

static struct sock *nr_make_new(struct sock *osk)
{
	struct sock *sk;
	struct nr_sock *nr, *onr;

	if (osk->sk_type != SOCK_SEQPACKET)
		return NULL;

	sk = sk_alloc(sock_net(osk), PF_NETROM, GFP_ATOMIC, osk->sk_prot, 0);
	if (sk == NULL)
		return NULL;

	nr = nr_sk(sk);

	sock_init_data(NULL, sk);

	sk->sk_type     = osk->sk_type;
	sk->sk_priority = osk->sk_priority;
	sk->sk_protocol = osk->sk_protocol;
	sk->sk_rcvbuf   = osk->sk_rcvbuf;
	sk->sk_sndbuf   = osk->sk_sndbuf;
	sk->sk_state    = TCP_ESTABLISHED;
	sock_copy_flags(sk, osk);

	skb_queue_head_init(&nr->ack_queue);
	skb_queue_head_init(&nr->reseq_queue);
	skb_queue_head_init(&nr->frag_queue);

	nr_init_timers(sk);

	onr = nr_sk(osk);

	nr->t1      = onr->t1;
	nr->t2      = onr->t2;
	nr->n2      = onr->n2;
	nr->t4      = onr->t4;
	nr->idle    = onr->idle;
	nr->window  = onr->window;

	nr->device  = onr->device;
	nr->bpqext  = onr->bpqext;

	return sk;
}

static int nr_release(struct socket *sock)
{
	struct sock *sk = sock->sk;
	struct nr_sock *nr;

	if (sk == NULL) return 0;

	sock_hold(sk);
	sock_orphan(sk);
	lock_sock(sk);
	nr = nr_sk(sk);

	switch (nr->state) {
	case NR_STATE_0:
	case NR_STATE_1:
	case NR_STATE_2:
		nr_disconnect(sk, 0);
		nr_destroy_socket(sk);
		break;

	case NR_STATE_3:
		nr_clear_queues(sk);
		nr->n2count = 0;
		nr_write_internal(sk, NR_DISCREQ);
		nr_start_t1timer(sk);
		nr_stop_t2timer(sk);
		nr_stop_t4timer(sk);
		nr_stop_idletimer(sk);
		nr->state    = NR_STATE_2;
		sk->sk_state    = TCP_CLOSE;
		sk->sk_shutdown |= SEND_SHUTDOWN;
		sk->sk_state_change(sk);
		sock_set_flag(sk, SOCK_DESTROY);
		break;

	default:
		break;
	}

	sock->sk   = NULL;
	release_sock(sk);
	sock_put(sk);

	return 0;
}

static int nr_bind(struct socket *sock, struct sockaddr *uaddr, int addr_len)
{
	struct sock *sk = sock->sk;
	struct nr_sock *nr = nr_sk(sk);
	struct full_sockaddr_ax25 *addr = (struct full_sockaddr_ax25 *)uaddr;
	struct net_device *dev;
	ax25_uid_assoc *user;
	ax25_address *source;

	lock_sock(sk);
	if (!sock_flag(sk, SOCK_ZAPPED)) {
		release_sock(sk);
		return -EINVAL;
	}
	if (addr_len < sizeof(struct sockaddr_ax25) || addr_len > sizeof(struct full_sockaddr_ax25)) {
		release_sock(sk);
		return -EINVAL;
	}
	if (addr_len < (addr->fsa_ax25.sax25_ndigis * sizeof(ax25_address) + sizeof(struct sockaddr_ax25))) {
		release_sock(sk);
		return -EINVAL;
	}
	if (addr->fsa_ax25.sax25_family != AF_NETROM) {
		release_sock(sk);
		return -EINVAL;
	}
	if ((dev = nr_dev_get(&addr->fsa_ax25.sax25_call)) == NULL) {
		release_sock(sk);
		return -EADDRNOTAVAIL;
	}

	/*
	 * Only the super user can set an arbitrary user callsign.
	 */
	if (addr->fsa_ax25.sax25_ndigis == 1) {
		if (!capable(CAP_NET_BIND_SERVICE)) {
			dev_put(dev);
			release_sock(sk);
			return -EPERM;
		}
		nr->user_addr   = addr->fsa_digipeater[0];
		nr->source_addr = addr->fsa_ax25.sax25_call;
	} else {
		source = &addr->fsa_ax25.sax25_call;

		user = ax25_findbyuid(current_euid());
		if (user) {
			nr->user_addr   = user->call;
			ax25_uid_put(user);
		} else {
			if (ax25_uid_policy && !capable(CAP_NET_BIND_SERVICE)) {
				release_sock(sk);
				dev_put(dev);
				return -EPERM;
			}
			nr->user_addr   = *source;
		}

		nr->source_addr = *source;
	}

	nr->device = dev;
	nr_insert_socket(sk);

	sock_reset_flag(sk, SOCK_ZAPPED);
	dev_put(dev);
	release_sock(sk);

	return 0;
}

static int nr_connect(struct socket *sock, struct sockaddr *uaddr,
	int addr_len, int flags)
{
	struct sock *sk = sock->sk;
	struct nr_sock *nr = nr_sk(sk);
	struct sockaddr_ax25 *addr = (struct sockaddr_ax25 *)uaddr;
	const ax25_address *source = NULL;
	ax25_uid_assoc *user;
	struct net_device *dev;
	int err = 0;

	lock_sock(sk);
	if (sk->sk_state == TCP_ESTABLISHED && sock->state == SS_CONNECTING) {
		sock->state = SS_CONNECTED;
		goto out_release;	/* Connect completed during a ERESTARTSYS event */
	}

	if (sk->sk_state == TCP_CLOSE && sock->state == SS_CONNECTING) {
		sock->state = SS_UNCONNECTED;
		err = -ECONNREFUSED;
		goto out_release;
	}

	if (sk->sk_state == TCP_ESTABLISHED) {
		err = -EISCONN;	/* No reconnect on a seqpacket socket */
		goto out_release;
	}

	sk->sk_state   = TCP_CLOSE;
	sock->state = SS_UNCONNECTED;

	if (addr_len != sizeof(struct sockaddr_ax25) && addr_len != sizeof(struct full_sockaddr_ax25)) {
		err = -EINVAL;
		goto out_release;
	}
	if (addr->sax25_family != AF_NETROM) {
		err = -EINVAL;
		goto out_release;
	}
	if (sock_flag(sk, SOCK_ZAPPED)) {	/* Must bind first - autobinding in this may or may not work */
		sock_reset_flag(sk, SOCK_ZAPPED);

		if ((dev = nr_dev_first()) == NULL) {
			err = -ENETUNREACH;
			goto out_release;
		}
		source = (const ax25_address *)dev->dev_addr;

		user = ax25_findbyuid(current_euid());
		if (user) {
			nr->user_addr   = user->call;
			ax25_uid_put(user);
		} else {
			if (ax25_uid_policy && !capable(CAP_NET_ADMIN)) {
				dev_put(dev);
				err = -EPERM;
				goto out_release;
			}
			nr->user_addr   = *source;
		}

		nr->source_addr = *source;
		nr->device      = dev;

		dev_put(dev);
		nr_insert_socket(sk);		/* Finish the bind */
	}

	nr->dest_addr = addr->sax25_call;

	release_sock(sk);
	circuit = nr_find_next_circuit();
	lock_sock(sk);

	nr->my_index = circuit / 256;
	nr->my_id    = circuit % 256;

	circuit++;

	/* Move to connecting socket, start sending Connect Requests */
	sock->state  = SS_CONNECTING;
	sk->sk_state = TCP_SYN_SENT;

	nr_establish_data_link(sk);

	nr->state = NR_STATE_1;

	nr_start_heartbeat(sk);

	/* Now the loop */
	if (sk->sk_state != TCP_ESTABLISHED && (flags & O_NONBLOCK)) {
		err = -EINPROGRESS;
		goto out_release;
	}

	/*
	 * A Connect Ack with Choke or timeout or failed routing will go to
	 * closed.
	 */
	if (sk->sk_state == TCP_SYN_SENT) {
		DEFINE_WAIT(wait);

		for (;;) {
			prepare_to_wait(sk_sleep(sk), &wait,
					TASK_INTERRUPTIBLE);
			if (sk->sk_state != TCP_SYN_SENT)
				break;
			if (!signal_pending(current)) {
				release_sock(sk);
				schedule();
				lock_sock(sk);
				continue;
			}
			err = -ERESTARTSYS;
			break;
		}
		finish_wait(sk_sleep(sk), &wait);
		if (err)
			goto out_release;
	}

	if (sk->sk_state != TCP_ESTABLISHED) {
		sock->state = SS_UNCONNECTED;
		err = sock_error(sk);	/* Always set at this point */
		goto out_release;
	}

	sock->state = SS_CONNECTED;

out_release:
	release_sock(sk);

	return err;
}

static int nr_accept(struct socket *sock, struct socket *newsock, int flags,
		     bool kern)
{
	struct sk_buff *skb;
	struct sock *newsk;
	DEFINE_WAIT(wait);
	struct sock *sk;
	int err = 0;

	if ((sk = sock->sk) == NULL)
		return -EINVAL;

	lock_sock(sk);
	if (sk->sk_type != SOCK_SEQPACKET) {
		err = -EOPNOTSUPP;
		goto out_release;
	}

	if (sk->sk_state != TCP_LISTEN) {
		err = -EINVAL;
		goto out_release;
	}

	/*
	 *	The write queue this time is holding sockets ready to use
	 *	hooked into the SABM we saved
	 */
	for (;;) {
		prepare_to_wait(sk_sleep(sk), &wait, TASK_INTERRUPTIBLE);
		skb = skb_dequeue(&sk->sk_receive_queue);
		if (skb)
			break;

		if (flags & O_NONBLOCK) {
			err = -EWOULDBLOCK;
			break;
		}
		if (!signal_pending(current)) {
			release_sock(sk);
			schedule();
			lock_sock(sk);
			continue;
		}
		err = -ERESTARTSYS;
		break;
	}
	finish_wait(sk_sleep(sk), &wait);
	if (err)
		goto out_release;

	newsk = skb->sk;
	sock_graft(newsk, newsock);

	/* Now attach up the new socket */
	kfree_skb(skb);
	sk_acceptq_removed(sk);

out_release:
	release_sock(sk);

	return err;
}

static int nr_getname(struct socket *sock, struct sockaddr *uaddr,
	int peer)
{
	struct full_sockaddr_ax25 *sax = (struct full_sockaddr_ax25 *)uaddr;
	struct sock *sk = sock->sk;
	struct nr_sock *nr = nr_sk(sk);
	int uaddr_len;

	memset(&sax->fsa_ax25, 0, sizeof(struct sockaddr_ax25));

	lock_sock(sk);
	if (peer != 0) {
		if (sk->sk_state != TCP_ESTABLISHED) {
			release_sock(sk);
			return -ENOTCONN;
		}
		sax->fsa_ax25.sax25_family = AF_NETROM;
		sax->fsa_ax25.sax25_ndigis = 1;
		sax->fsa_ax25.sax25_call   = nr->user_addr;
		memset(sax->fsa_digipeater, 0, sizeof(sax->fsa_digipeater));
		sax->fsa_digipeater[0]     = nr->dest_addr;
		uaddr_len = sizeof(struct full_sockaddr_ax25);
	} else {
		sax->fsa_ax25.sax25_family = AF_NETROM;
		sax->fsa_ax25.sax25_ndigis = 0;
		sax->fsa_ax25.sax25_call   = nr->source_addr;
		uaddr_len = sizeof(struct sockaddr_ax25);
	}
	release_sock(sk);

	return uaddr_len;
}

int nr_rx_frame(struct sk_buff *skb, struct net_device *dev)
{
	struct sock *sk;
	struct sock *make;
	struct nr_sock *nr_make;
	ax25_address *src, *dest, *user;
	unsigned short circuit_index, circuit_id;
	unsigned short peer_circuit_index, peer_circuit_id;
	unsigned short frametype, flags, window, timeout;
	int ret;

	skb_orphan(skb);

	/*
	 *	skb->data points to the netrom frame start
	 */

	src  = (ax25_address *)(skb->data + 0);
	dest = (ax25_address *)(skb->data + 7);

	circuit_index      = skb->data[15];
	circuit_id         = skb->data[16];
	peer_circuit_index = skb->data[17];
	peer_circuit_id    = skb->data[18];
	frametype          = skb->data[19] & 0x0F;
	flags              = skb->data[19] & 0xF0;

	/*
	 * Check for an incoming IP over NET/ROM frame.
	 */
	if (frametype == NR_PROTOEXT &&
	    circuit_index == NR_PROTO_IP && circuit_id == NR_PROTO_IP) {
		skb_pull(skb, NR_NETWORK_LEN + NR_TRANSPORT_LEN);
		skb_reset_transport_header(skb);

		return nr_rx_ip(skb, dev);
	}

	/*
	 * Find an existing socket connection, based on circuit ID, if it's
	 * a Connect Request base it on their circuit ID.
	 *
	 * Circuit ID 0/0 is not valid but it could still be a "reset" for a
	 * circuit that no longer exists at the other end ...
	 */

	sk = NULL;

	if (circuit_index == 0 && circuit_id == 0) {
		if (frametype == NR_CONNACK && flags == NR_CHOKE_FLAG)
			sk = nr_find_peer(peer_circuit_index, peer_circuit_id, src);
	} else {
		if (frametype == NR_CONNREQ)
			sk = nr_find_peer(circuit_index, circuit_id, src);
		else
			sk = nr_find_socket(circuit_index, circuit_id);
	}

	if (sk != NULL) {
		bh_lock_sock(sk);
		skb_reset_transport_header(skb);

		if (frametype == NR_CONNACK && skb->len == 22)
			nr_sk(sk)->bpqext = 1;
		else
			nr_sk(sk)->bpqext = 0;

		ret = nr_process_rx_frame(sk, skb);
		bh_unlock_sock(sk);
		sock_put(sk);
		return ret;
	}

	/*
	 * Now it should be a CONNREQ.
	 */
	if (frametype != NR_CONNREQ) {
		/*
		 * Here it would be nice to be able to send a reset but
		 * NET/ROM doesn't have one.  We've tried to extend the protocol
		 * by sending NR_CONNACK | NR_CHOKE_FLAGS replies but that
		 * apparently kills BPQ boxes... :-(
		 * So now we try to follow the established behaviour of
		 * G8PZT's Xrouter which is sending packets with command type 7
		 * as an extension of the protocol.
		 */
		if (sysctl_netrom_reset_circuit &&
		    (frametype != NR_RESET || flags != 0))
			nr_transmit_reset(skb, 1);

		return 0;
	}

	sk = nr_find_listener(dest);

	user = (ax25_address *)(skb->data + 21);

	if (sk == NULL || sk_acceptq_is_full(sk) ||
	    (make = nr_make_new(sk)) == NULL) {
		nr_transmit_refusal(skb, 0);
		if (sk)
			sock_put(sk);
		return 0;
	}

	bh_lock_sock(sk);

	window = skb->data[20];

	sock_hold(make);
	skb->sk             = make;
	skb->destructor     = sock_efree;
	make->sk_state	    = TCP_ESTABLISHED;

	/* Fill in his circuit details */
	nr_make = nr_sk(make);
	nr_make->source_addr = *dest;
	nr_make->dest_addr   = *src;
	nr_make->user_addr   = *user;

	nr_make->your_index  = circuit_index;
	nr_make->your_id     = circuit_id;

	bh_unlock_sock(sk);
	circuit = nr_find_next_circuit();
	bh_lock_sock(sk);

	nr_make->my_index    = circuit / 256;
	nr_make->my_id       = circuit % 256;

	circuit++;

	/* Window negotiation */
	if (window < nr_make->window)
		nr_make->window = window;

	/* L4 timeout negotiation */
	if (skb->len == 37) {
		timeout = skb->data[36] * 256 + skb->data[35];
		if (timeout * HZ < nr_make->t1)
			nr_make->t1 = timeout * HZ;
		nr_make->bpqext = 1;
	} else {
		nr_make->bpqext = 0;
	}

	nr_write_internal(make, NR_CONNACK);

	nr_make->condition = 0x00;
	nr_make->vs        = 0;
	nr_make->va        = 0;
	nr_make->vr        = 0;
	nr_make->vl        = 0;
	nr_make->state     = NR_STATE_3;
	sk_acceptq_added(sk);
	skb_queue_head(&sk->sk_receive_queue, skb);

	if (!sock_flag(sk, SOCK_DEAD))
		sk->sk_data_ready(sk);

	bh_unlock_sock(sk);
	sock_put(sk);

	nr_insert_socket(make);

	nr_start_heartbeat(make);
	nr_start_idletimer(make);

	return 1;
}

static int nr_sendmsg(struct socket *sock, struct msghdr *msg, size_t len)
{
	struct sock *sk = sock->sk;
	struct nr_sock *nr = nr_sk(sk);
	DECLARE_SOCKADDR(struct sockaddr_ax25 *, usax, msg->msg_name);
	int err;
	struct sockaddr_ax25 sax;
	struct sk_buff *skb;
	unsigned char *asmptr;
	int size;

	if (msg->msg_flags & ~(MSG_DONTWAIT|MSG_EOR|MSG_CMSG_COMPAT))
		return -EINVAL;

	lock_sock(sk);
	if (sock_flag(sk, SOCK_ZAPPED)) {
		err = -EADDRNOTAVAIL;
		goto out;
	}

	if (sk->sk_shutdown & SEND_SHUTDOWN) {
		send_sig(SIGPIPE, current, 0);
		err = -EPIPE;
		goto out;
	}

	if (nr->device == NULL) {
		err = -ENETUNREACH;
		goto out;
	}

	if (usax) {
		if (msg->msg_namelen < sizeof(sax)) {
			err = -EINVAL;
			goto out;
		}
		sax = *usax;
		if (ax25cmp(&nr->dest_addr, &sax.sax25_call) != 0) {
			err = -EISCONN;
			goto out;
		}
		if (sax.sax25_family != AF_NETROM) {
			err = -EINVAL;
			goto out;
		}
	} else {
		if (sk->sk_state != TCP_ESTABLISHED) {
			err = -ENOTCONN;
			goto out;
		}
		sax.sax25_family = AF_NETROM;
		sax.sax25_call   = nr->dest_addr;
	}

	/* Build a packet - the conventional user limit is 236 bytes. We can
	   do ludicrously large NetROM frames but must not overflow */
	if (len > 65536) {
		err = -EMSGSIZE;
		goto out;
	}

	size = len + NR_NETWORK_LEN + NR_TRANSPORT_LEN;

	if ((skb = sock_alloc_send_skb(sk, size, msg->msg_flags & MSG_DONTWAIT, &err)) == NULL)
		goto out;

	skb_reserve(skb, size - len);
	skb_reset_transport_header(skb);

	/*
	 *	Push down the NET/ROM header
	 */

	asmptr = skb_push(skb, NR_TRANSPORT_LEN);

	/* Build a NET/ROM Transport header */

	*asmptr++ = nr->your_index;
	*asmptr++ = nr->your_id;
	*asmptr++ = 0;		/* To be filled in later */
	*asmptr++ = 0;		/*      Ditto            */
	*asmptr++ = NR_INFO;

	/*
	 *	Put the data on the end
	 */
	skb_put(skb, len);

	/* User data follows immediately after the NET/ROM transport header */
	if (memcpy_from_msg(skb_transport_header(skb), msg, len)) {
		kfree_skb(skb);
		err = -EFAULT;
		goto out;
	}

	if (sk->sk_state != TCP_ESTABLISHED) {
		kfree_skb(skb);
		err = -ENOTCONN;
		goto out;
	}

	nr_output(sk, skb);	/* Shove it onto the queue */

	err = len;
out:
	release_sock(sk);
	return err;
}

static int nr_recvmsg(struct socket *sock, struct msghdr *msg, size_t size,
		      int flags)
{
	struct sock *sk = sock->sk;
	DECLARE_SOCKADDR(struct sockaddr_ax25 *, sax, msg->msg_name);
	size_t copied;
	struct sk_buff *skb;
	int er;

	/*
	 * This works for seqpacket too. The receiver has ordered the queue for
	 * us! We do one quick check first though
	 */

	lock_sock(sk);
	if (sk->sk_state != TCP_ESTABLISHED) {
		release_sock(sk);
		return -ENOTCONN;
	}

	/* Now we can treat all alike */
	if ((skb = skb_recv_datagram(sk, flags & ~MSG_DONTWAIT, flags & MSG_DONTWAIT, &er)) == NULL) {
		release_sock(sk);
		return er;
	}

	skb_reset_transport_header(skb);
	copied     = skb->len;

	if (copied > size) {
		copied = size;
		msg->msg_flags |= MSG_TRUNC;
	}

	er = skb_copy_datagram_msg(skb, 0, msg, copied);
	if (er < 0) {
		skb_free_datagram(sk, skb);
		release_sock(sk);
		return er;
	}

	if (sax != NULL) {
		memset(sax, 0, sizeof(*sax));
		sax->sax25_family = AF_NETROM;
		skb_copy_from_linear_data_offset(skb, 7, sax->sax25_call.ax25_call,
			      AX25_ADDR_LEN);
		msg->msg_namelen = sizeof(*sax);
	}

	skb_free_datagram(sk, skb);

	release_sock(sk);
	return copied;
}


static int nr_ioctl(struct socket *sock, unsigned int cmd, unsigned long arg)
{
	struct sock *sk = sock->sk;
	void __user *argp = (void __user *)arg;

	switch (cmd) {
	case TIOCOUTQ: {
		long amount;

		lock_sock(sk);
		amount = sk->sk_sndbuf - sk_wmem_alloc_get(sk);
		if (amount < 0)
			amount = 0;
		release_sock(sk);
		return put_user(amount, (int __user *)argp);
	}

	case TIOCINQ: {
		struct sk_buff *skb;
		long amount = 0L;

		lock_sock(sk);
		/* These two are safe on a single CPU system as only user tasks fiddle here */
		if ((skb = skb_peek(&sk->sk_receive_queue)) != NULL)
			amount = skb->len;
		release_sock(sk);
		return put_user(amount, (int __user *)argp);
	}

	case SIOCGIFADDR:
	case SIOCSIFADDR:
	case SIOCGIFDSTADDR:
	case SIOCSIFDSTADDR:
	case SIOCGIFBRDADDR:
	case SIOCSIFBRDADDR:
	case SIOCGIFNETMASK:
	case SIOCSIFNETMASK:
	case SIOCGIFMETRIC:
	case SIOCSIFMETRIC:
		return -EINVAL;

	case SIOCADDRT:
	case SIOCDELRT:
	case SIOCNRDECOBS:
		if (!capable(CAP_NET_ADMIN))
			return -EPERM;
		return nr_rt_ioctl(cmd, argp);

	default:
		return -ENOIOCTLCMD;
	}

	return 0;
}

#ifdef CONFIG_PROC_FS

static void *nr_info_start(struct seq_file *seq, loff_t *pos)
	__acquires(&nr_list_lock)
{
	spin_lock_bh(&nr_list_lock);
	return seq_hlist_start_head(&nr_list, *pos);
}

static void *nr_info_next(struct seq_file *seq, void *v, loff_t *pos)
{
	return seq_hlist_next(v, &nr_list, pos);
}

static void nr_info_stop(struct seq_file *seq, void *v)
	__releases(&nr_list_lock)
{
	spin_unlock_bh(&nr_list_lock);
}

static int nr_info_show(struct seq_file *seq, void *v)
{
	struct sock *s = sk_entry(v);
	struct net_device *dev;
	struct nr_sock *nr;
	const char *devname;
	char buf[11];

	if (v == SEQ_START_TOKEN)
		seq_puts(seq,
"user_addr dest_node src_node  dev    my  your  st  vs  vr  va    t1     t2     t4      idle   n2  wnd Snd-Q Rcv-Q inode\n");

	else {

		bh_lock_sock(s);
		nr = nr_sk(s);

		if ((dev = nr->device) == NULL)
			devname = "???";
		else
			devname = dev->name;

		seq_printf(seq, "%-9s ", ax2asc(buf, &nr->user_addr));
		seq_printf(seq, "%-9s ", ax2asc(buf, &nr->dest_addr));
		seq_printf(seq,
"%-9s %-3s  %02X/%02X %02X/%02X %2d %3d %3d %3d %3lu/%03lu %2lu/%02lu %3lu/%03lu %3lu/%03lu %2d/%02d %3d %5d %5d %ld\n",
			ax2asc(buf, &nr->source_addr),
			devname,
			nr->my_index,
			nr->my_id,
			nr->your_index,
			nr->your_id,
			nr->state,
			nr->vs,
			nr->vr,
			nr->va,
			ax25_display_timer(&nr->t1timer) / HZ,
			nr->t1 / HZ,
			ax25_display_timer(&nr->t2timer) / HZ,
			nr->t2 / HZ,
			ax25_display_timer(&nr->t4timer) / HZ,
			nr->t4 / HZ,
			ax25_display_timer(&nr->idletimer) / (60 * HZ),
			nr->idle / (60 * HZ),
			nr->n2count,
			nr->n2,
			nr->window,
			sk_wmem_alloc_get(s),
			sk_rmem_alloc_get(s),
			s->sk_socket ? SOCK_INODE(s->sk_socket)->i_ino : 0L);

		bh_unlock_sock(s);
	}
	return 0;
}

static const struct seq_operations nr_info_seqops = {
	.start = nr_info_start,
	.next = nr_info_next,
	.stop = nr_info_stop,
	.show = nr_info_show,
};
#endif	/* CONFIG_PROC_FS */

static const struct net_proto_family nr_family_ops = {
	.family		=	PF_NETROM,
	.create		=	nr_create,
	.owner		=	THIS_MODULE,
};

static const struct proto_ops nr_proto_ops = {
	.family		=	PF_NETROM,
	.owner		=	THIS_MODULE,
	.release	=	nr_release,
	.bind		=	nr_bind,
	.connect	=	nr_connect,
	.socketpair	=	sock_no_socketpair,
	.accept		=	nr_accept,
	.getname	=	nr_getname,
	.poll		=	datagram_poll,
	.ioctl		=	nr_ioctl,
	.gettstamp	=	sock_gettstamp,
	.listen		=	nr_listen,
	.shutdown	=	sock_no_shutdown,
	.setsockopt	=	nr_setsockopt,
	.getsockopt	=	nr_getsockopt,
	.sendmsg	=	nr_sendmsg,
	.recvmsg	=	nr_recvmsg,
	.mmap		=	sock_no_mmap,
	.sendpage	=	sock_no_sendpage,
};

static struct notifier_block nr_dev_notifier = {
	.notifier_call	=	nr_device_event,
};

static struct net_device **dev_nr;

static struct ax25_protocol nr_pid = {
	.pid	= AX25_P_NETROM,
	.func	= nr_route_frame
};

static struct ax25_linkfail nr_linkfail_notifier = {
	.func	= nr_link_failed,
};

static int __init nr_proto_init(void)
{
	int i;
	int rc = proto_register(&nr_proto, 0);

	if (rc)
		return rc;

	if (nr_ndevs > 0x7fffffff/sizeof(struct net_device *)) {
		pr_err("NET/ROM: %s - nr_ndevs parameter too large\n",
		       __func__);
		rc = -EINVAL;
		goto unregister_proto;
	}

	dev_nr = kcalloc(nr_ndevs, sizeof(struct net_device *), GFP_KERNEL);
	if (!dev_nr) {
		pr_err("NET/ROM: %s - unable to allocate device array\n",
		       __func__);
		rc = -ENOMEM;
		goto unregister_proto;
	}

	for (i = 0; i < nr_ndevs; i++) {
		char name[IFNAMSIZ];
		struct net_device *dev;

		sprintf(name, "nr%d", i);
		dev = alloc_netdev(0, name, NET_NAME_UNKNOWN, nr_setup);
		if (!dev) {
			rc = -ENOMEM;
			goto fail;
		}

		dev->base_addr = i;
		rc = register_netdev(dev);
		if (rc) {
			free_netdev(dev);
			goto fail;
		}
		nr_set_lockdep_key(dev);
		dev_nr[i] = dev;
	}

	rc = sock_register(&nr_family_ops);
	if (rc)
		goto fail;

	rc = register_netdevice_notifier(&nr_dev_notifier);
	if (rc)
		goto out_sock;

	ax25_register_pid(&nr_pid);
	ax25_linkfail_register(&nr_linkfail_notifier);

#ifdef CONFIG_SYSCTL
	rc = nr_register_sysctl();
	if (rc)
		goto out_sysctl;
#endif

	nr_loopback_init();

	rc = -ENOMEM;
	if (!proc_create_seq("nr", 0444, init_net.proc_net, &nr_info_seqops))
		goto proc_remove1;
	if (!proc_create_seq("nr_neigh", 0444, init_net.proc_net,
			     &nr_neigh_seqops))
		goto proc_remove2;
	if (!proc_create_seq("nr_nodes", 0444, init_net.proc_net,
			     &nr_node_seqops))
		goto proc_remove3;

	return 0;

proc_remove3:
	remove_proc_entry("nr_neigh", init_net.proc_net);
proc_remove2:
	remove_proc_entry("nr", init_net.proc_net);
proc_remove1:

	nr_loopback_clear();
	nr_rt_free();

#ifdef CONFIG_SYSCTL
	nr_unregister_sysctl();
out_sysctl:
#endif
	ax25_linkfail_release(&nr_linkfail_notifier);
	ax25_protocol_release(AX25_P_NETROM);
	unregister_netdevice_notifier(&nr_dev_notifier);
out_sock:
	sock_unregister(PF_NETROM);
fail:
	while (--i >= 0) {
		unregister_netdev(dev_nr[i]);
		free_netdev(dev_nr[i]);
	}
	kfree(dev_nr);
unregister_proto:
	proto_unregister(&nr_proto);
	return rc;
}

module_init(nr_proto_init);

module_param(nr_ndevs, int, 0);
MODULE_PARM_DESC(nr_ndevs, "number of NET/ROM devices");

MODULE_AUTHOR("Jonathan Naylor G4KLX <g4klx@g4klx.demon.co.uk>");
MODULE_DESCRIPTION("The amateur radio NET/ROM network and transport layer protocol");
MODULE_LICENSE("GPL");
MODULE_ALIAS_NETPROTO(PF_NETROM);

static void __exit nr_exit(void)
{
	int i;

	remove_proc_entry("nr", init_net.proc_net);
	remove_proc_entry("nr_neigh", init_net.proc_net);
	remove_proc_entry("nr_nodes", init_net.proc_net);
	nr_loopback_clear();

	nr_rt_free();

#ifdef CONFIG_SYSCTL
	nr_unregister_sysctl();
#endif

	ax25_linkfail_release(&nr_linkfail_notifier);
	ax25_protocol_release(AX25_P_NETROM);

	unregister_netdevice_notifier(&nr_dev_notifier);

	sock_unregister(PF_NETROM);

	for (i = 0; i < nr_ndevs; i++) {
		struct net_device *dev = dev_nr[i];
		if (dev) {
			unregister_netdev(dev);
			free_netdev(dev);
		}
	}

	kfree(dev_nr);
	proto_unregister(&nr_proto);
}
module_exit(nr_exit);<|MERGE_RESOLUTION|>--- conflicted
+++ resolved
@@ -306,11 +306,7 @@
 	if (optlen < sizeof(unsigned int))
 		return -EINVAL;
 
-<<<<<<< HEAD
-	if (copy_from_sockptr(&opt, optval, sizeof(unsigned long)))
-=======
 	if (copy_from_sockptr(&opt, optval, sizeof(opt)))
->>>>>>> 754e0b0e
 		return -EFAULT;
 
 	switch (optname) {
