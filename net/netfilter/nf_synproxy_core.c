// SPDX-License-Identifier: GPL-2.0-only
/*
 * Copyright (c) 2013 Patrick McHardy <kaber@trash.net>
 */

#include <linux/module.h>
#include <linux/skbuff.h>
#include <asm/unaligned.h>
#include <net/tcp.h>
#include <net/netns/generic.h>
#include <linux/proc_fs.h>

#include <linux/netfilter_ipv6.h>
#include <linux/netfilter/nf_synproxy.h>

#include <net/netfilter/nf_conntrack.h>
#include <net/netfilter/nf_conntrack_ecache.h>
#include <net/netfilter/nf_conntrack_extend.h>
#include <net/netfilter/nf_conntrack_seqadj.h>
#include <net/netfilter/nf_conntrack_synproxy.h>
#include <net/netfilter/nf_conntrack_zones.h>
#include <net/netfilter/nf_synproxy.h>

unsigned int synproxy_net_id;
EXPORT_SYMBOL_GPL(synproxy_net_id);

bool
synproxy_parse_options(const struct sk_buff *skb, unsigned int doff,
		       const struct tcphdr *th, struct synproxy_options *opts)
{
	int length = (th->doff * 4) - sizeof(*th);
	u8 buf[40], *ptr;

	ptr = skb_header_pointer(skb, doff + sizeof(*th), length, buf);
	if (ptr == NULL)
		return false;

	opts->options = 0;
	while (length > 0) {
		int opcode = *ptr++;
		int opsize;

		switch (opcode) {
		case TCPOPT_EOL:
			return true;
		case TCPOPT_NOP:
			length--;
			continue;
		default:
			opsize = *ptr++;
			if (opsize < 2)
				return true;
			if (opsize > length)
				return true;

			switch (opcode) {
			case TCPOPT_MSS:
				if (opsize == TCPOLEN_MSS) {
					opts->mss = get_unaligned_be16(ptr);
					opts->options |= NF_SYNPROXY_OPT_MSS;
				}
				break;
			case TCPOPT_WINDOW:
				if (opsize == TCPOLEN_WINDOW) {
					opts->wscale = *ptr;
					if (opts->wscale > TCP_MAX_WSCALE)
						opts->wscale = TCP_MAX_WSCALE;
					opts->options |= NF_SYNPROXY_OPT_WSCALE;
				}
				break;
			case TCPOPT_TIMESTAMP:
				if (opsize == TCPOLEN_TIMESTAMP) {
					opts->tsval = get_unaligned_be32(ptr);
					opts->tsecr = get_unaligned_be32(ptr + 4);
					opts->options |= NF_SYNPROXY_OPT_TIMESTAMP;
				}
				break;
			case TCPOPT_SACK_PERM:
				if (opsize == TCPOLEN_SACK_PERM)
					opts->options |= NF_SYNPROXY_OPT_SACK_PERM;
				break;
			}

			ptr += opsize - 2;
			length -= opsize;
		}
	}
	return true;
}
EXPORT_SYMBOL_GPL(synproxy_parse_options);

static unsigned int
synproxy_options_size(const struct synproxy_options *opts)
{
	unsigned int size = 0;

	if (opts->options & NF_SYNPROXY_OPT_MSS)
		size += TCPOLEN_MSS_ALIGNED;
	if (opts->options & NF_SYNPROXY_OPT_TIMESTAMP)
		size += TCPOLEN_TSTAMP_ALIGNED;
	else if (opts->options & NF_SYNPROXY_OPT_SACK_PERM)
		size += TCPOLEN_SACKPERM_ALIGNED;
	if (opts->options & NF_SYNPROXY_OPT_WSCALE)
		size += TCPOLEN_WSCALE_ALIGNED;

	return size;
}

static void
synproxy_build_options(struct tcphdr *th, const struct synproxy_options *opts)
{
	__be32 *ptr = (__be32 *)(th + 1);
	u8 options = opts->options;

	if (options & NF_SYNPROXY_OPT_MSS)
		*ptr++ = htonl((TCPOPT_MSS << 24) |
			       (TCPOLEN_MSS << 16) |
			       opts->mss);

	if (options & NF_SYNPROXY_OPT_TIMESTAMP) {
		if (options & NF_SYNPROXY_OPT_SACK_PERM)
			*ptr++ = htonl((TCPOPT_SACK_PERM << 24) |
				       (TCPOLEN_SACK_PERM << 16) |
				       (TCPOPT_TIMESTAMP << 8) |
				       TCPOLEN_TIMESTAMP);
		else
			*ptr++ = htonl((TCPOPT_NOP << 24) |
				       (TCPOPT_NOP << 16) |
				       (TCPOPT_TIMESTAMP << 8) |
				       TCPOLEN_TIMESTAMP);

		*ptr++ = htonl(opts->tsval);
		*ptr++ = htonl(opts->tsecr);
	} else if (options & NF_SYNPROXY_OPT_SACK_PERM)
		*ptr++ = htonl((TCPOPT_NOP << 24) |
			       (TCPOPT_NOP << 16) |
			       (TCPOPT_SACK_PERM << 8) |
			       TCPOLEN_SACK_PERM);

	if (options & NF_SYNPROXY_OPT_WSCALE)
		*ptr++ = htonl((TCPOPT_NOP << 24) |
			       (TCPOPT_WINDOW << 16) |
			       (TCPOLEN_WINDOW << 8) |
			       opts->wscale);
}

void synproxy_init_timestamp_cookie(const struct nf_synproxy_info *info,
				    struct synproxy_options *opts)
{
	opts->tsecr = opts->tsval;
	opts->tsval = tcp_time_stamp_raw() & ~0x3f;

	if (opts->options & NF_SYNPROXY_OPT_WSCALE) {
		opts->tsval |= opts->wscale;
		opts->wscale = info->wscale;
	} else
		opts->tsval |= 0xf;

	if (opts->options & NF_SYNPROXY_OPT_SACK_PERM)
		opts->tsval |= 1 << 4;

	if (opts->options & NF_SYNPROXY_OPT_ECN)
		opts->tsval |= 1 << 5;
}
EXPORT_SYMBOL_GPL(synproxy_init_timestamp_cookie);

static void
synproxy_check_timestamp_cookie(struct synproxy_options *opts)
{
	opts->wscale = opts->tsecr & 0xf;
	if (opts->wscale != 0xf)
		opts->options |= NF_SYNPROXY_OPT_WSCALE;

	opts->options |= opts->tsecr & (1 << 4) ? NF_SYNPROXY_OPT_SACK_PERM : 0;

	opts->options |= opts->tsecr & (1 << 5) ? NF_SYNPROXY_OPT_ECN : 0;
}

static unsigned int
synproxy_tstamp_adjust(struct sk_buff *skb, unsigned int protoff,
		       struct tcphdr *th, struct nf_conn *ct,
		       enum ip_conntrack_info ctinfo,
		       const struct nf_conn_synproxy *synproxy)
{
	unsigned int optoff, optend;
	__be32 *ptr, old;

	if (synproxy->tsoff == 0)
		return 1;

	optoff = protoff + sizeof(struct tcphdr);
	optend = protoff + th->doff * 4;

	if (skb_ensure_writable(skb, optend))
		return 0;

	while (optoff < optend) {
		unsigned char *op = skb->data + optoff;

		switch (op[0]) {
		case TCPOPT_EOL:
			return 1;
		case TCPOPT_NOP:
			optoff++;
			continue;
		default:
			if (optoff + 1 == optend ||
			    optoff + op[1] > optend ||
			    op[1] < 2)
				return 0;
			if (op[0] == TCPOPT_TIMESTAMP &&
			    op[1] == TCPOLEN_TIMESTAMP) {
				if (CTINFO2DIR(ctinfo) == IP_CT_DIR_REPLY) {
					ptr = (__be32 *)&op[2];
					old = *ptr;
					*ptr = htonl(ntohl(*ptr) -
						     synproxy->tsoff);
				} else {
					ptr = (__be32 *)&op[6];
					old = *ptr;
					*ptr = htonl(ntohl(*ptr) +
						     synproxy->tsoff);
				}
				inet_proto_csum_replace4(&th->check, skb,
							 old, *ptr, false);
				return 1;
			}
			optoff += op[1];
		}
	}
	return 1;
}

static struct nf_ct_ext_type nf_ct_synproxy_extend __read_mostly = {
	.len		= sizeof(struct nf_conn_synproxy),
	.align		= __alignof__(struct nf_conn_synproxy),
	.id		= NF_CT_EXT_SYNPROXY,
};

#ifdef CONFIG_PROC_FS
static void *synproxy_cpu_seq_start(struct seq_file *seq, loff_t *pos)
{
	struct synproxy_net *snet = synproxy_pernet(seq_file_net(seq));
	int cpu;

	if (*pos == 0)
		return SEQ_START_TOKEN;

	for (cpu = *pos - 1; cpu < nr_cpu_ids; cpu++) {
		if (!cpu_possible(cpu))
			continue;
		*pos = cpu + 1;
		return per_cpu_ptr(snet->stats, cpu);
	}

	return NULL;
}

static void *synproxy_cpu_seq_next(struct seq_file *seq, void *v, loff_t *pos)
{
	struct synproxy_net *snet = synproxy_pernet(seq_file_net(seq));
	int cpu;

	for (cpu = *pos; cpu < nr_cpu_ids; cpu++) {
		if (!cpu_possible(cpu))
			continue;
		*pos = cpu + 1;
		return per_cpu_ptr(snet->stats, cpu);
	}

	return NULL;
}

static void synproxy_cpu_seq_stop(struct seq_file *seq, void *v)
{
	return;
}

static int synproxy_cpu_seq_show(struct seq_file *seq, void *v)
{
	struct synproxy_stats *stats = v;

	if (v == SEQ_START_TOKEN) {
		seq_puts(seq, "entries\t\tsyn_received\t"
			      "cookie_invalid\tcookie_valid\t"
			      "cookie_retrans\tconn_reopened\n");
		return 0;
	}

	seq_printf(seq, "%08x\t%08x\t%08x\t%08x\t%08x\t%08x\n", 0,
		   stats->syn_received,
		   stats->cookie_invalid,
		   stats->cookie_valid,
		   stats->cookie_retrans,
		   stats->conn_reopened);

	return 0;
}

static const struct seq_operations synproxy_cpu_seq_ops = {
	.start		= synproxy_cpu_seq_start,
	.next		= synproxy_cpu_seq_next,
	.stop		= synproxy_cpu_seq_stop,
	.show		= synproxy_cpu_seq_show,
};

static int __net_init synproxy_proc_init(struct net *net)
{
	if (!proc_create_net("synproxy", 0444, net->proc_net_stat,
			&synproxy_cpu_seq_ops, sizeof(struct seq_net_private)))
		return -ENOMEM;
	return 0;
}

static void __net_exit synproxy_proc_exit(struct net *net)
{
	remove_proc_entry("synproxy", net->proc_net_stat);
}
#else
static int __net_init synproxy_proc_init(struct net *net)
{
	return 0;
}

static void __net_exit synproxy_proc_exit(struct net *net)
{
	return;
}
#endif /* CONFIG_PROC_FS */

static int __net_init synproxy_net_init(struct net *net)
{
	struct synproxy_net *snet = synproxy_pernet(net);
	struct nf_conn *ct;
	int err = -ENOMEM;

	ct = nf_ct_tmpl_alloc(net, &nf_ct_zone_dflt, GFP_KERNEL);
	if (!ct)
		goto err1;

	if (!nfct_seqadj_ext_add(ct))
		goto err2;
	if (!nfct_synproxy_ext_add(ct))
		goto err2;

	__set_bit(IPS_CONFIRMED_BIT, &ct->status);
	nf_conntrack_get(&ct->ct_general);
	snet->tmpl = ct;

	snet->stats = alloc_percpu(struct synproxy_stats);
	if (snet->stats == NULL)
		goto err2;

	err = synproxy_proc_init(net);
	if (err < 0)
		goto err3;

	return 0;

err3:
	free_percpu(snet->stats);
err2:
	nf_ct_tmpl_free(ct);
err1:
	return err;
}

static void __net_exit synproxy_net_exit(struct net *net)
{
	struct synproxy_net *snet = synproxy_pernet(net);

	nf_ct_put(snet->tmpl);
	synproxy_proc_exit(net);
	free_percpu(snet->stats);
}

static struct pernet_operations synproxy_net_ops = {
	.init		= synproxy_net_init,
	.exit		= synproxy_net_exit,
	.id		= &synproxy_net_id,
	.size		= sizeof(struct synproxy_net),
};

static int __init synproxy_core_init(void)
{
	int err;

	err = nf_ct_extend_register(&nf_ct_synproxy_extend);
	if (err < 0)
		goto err1;

	err = register_pernet_subsys(&synproxy_net_ops);
	if (err < 0)
		goto err2;

	return 0;

err2:
	nf_ct_extend_unregister(&nf_ct_synproxy_extend);
err1:
	return err;
}

static void __exit synproxy_core_exit(void)
{
	unregister_pernet_subsys(&synproxy_net_ops);
	nf_ct_extend_unregister(&nf_ct_synproxy_extend);
}

module_init(synproxy_core_init);
module_exit(synproxy_core_exit);

static struct iphdr *
synproxy_build_ip(struct net *net, struct sk_buff *skb, __be32 saddr,
		  __be32 daddr)
{
	struct iphdr *iph;

	skb_reset_network_header(skb);
	iph = skb_put(skb, sizeof(*iph));
	iph->version	= 4;
	iph->ihl	= sizeof(*iph) / 4;
	iph->tos	= 0;
	iph->id		= 0;
	iph->frag_off	= htons(IP_DF);
	iph->ttl	= net->ipv4.sysctl_ip_default_ttl;
	iph->protocol	= IPPROTO_TCP;
	iph->check	= 0;
	iph->saddr	= saddr;
	iph->daddr	= daddr;

	return iph;
}

static void
synproxy_send_tcp(struct net *net,
		  const struct sk_buff *skb, struct sk_buff *nskb,
		  struct nf_conntrack *nfct, enum ip_conntrack_info ctinfo,
		  struct iphdr *niph, struct tcphdr *nth,
		  unsigned int tcp_hdr_size)
{
	nth->check = ~tcp_v4_check(tcp_hdr_size, niph->saddr, niph->daddr, 0);
	nskb->ip_summed   = CHECKSUM_PARTIAL;
	nskb->csum_start  = (unsigned char *)nth - nskb->head;
	nskb->csum_offset = offsetof(struct tcphdr, check);

	skb_dst_set_noref(nskb, skb_dst(skb));
	nskb->protocol = htons(ETH_P_IP);
	if (ip_route_me_harder(net, nskb, RTN_UNSPEC))
		goto free_nskb;

	if (nfct) {
		nf_ct_set(nskb, (struct nf_conn *)nfct, ctinfo);
		nf_conntrack_get(nfct);
	}

	ip_local_out(net, nskb->sk, nskb);
	return;

free_nskb:
	kfree_skb(nskb);
}

void
synproxy_send_client_synack(struct net *net,
			    const struct sk_buff *skb, const struct tcphdr *th,
			    const struct synproxy_options *opts)
{
	struct sk_buff *nskb;
	struct iphdr *iph, *niph;
	struct tcphdr *nth;
	unsigned int tcp_hdr_size;
<<<<<<< HEAD
	u16 mss = opts->mss;
=======
	u16 mss = opts->mss_encode;
>>>>>>> bb831786

	iph = ip_hdr(skb);

	tcp_hdr_size = sizeof(*nth) + synproxy_options_size(opts);
	nskb = alloc_skb(sizeof(*niph) + tcp_hdr_size + MAX_TCP_HEADER,
			 GFP_ATOMIC);
	if (!nskb)
		return;
	skb_reserve(nskb, MAX_TCP_HEADER);

	niph = synproxy_build_ip(net, nskb, iph->daddr, iph->saddr);

	skb_reset_transport_header(nskb);
	nth = skb_put(nskb, tcp_hdr_size);
	nth->source	= th->dest;
	nth->dest	= th->source;
	nth->seq	= htonl(__cookie_v4_init_sequence(iph, th, &mss));
	nth->ack_seq	= htonl(ntohl(th->seq) + 1);
	tcp_flag_word(nth) = TCP_FLAG_SYN | TCP_FLAG_ACK;
	if (opts->options & NF_SYNPROXY_OPT_ECN)
		tcp_flag_word(nth) |= TCP_FLAG_ECE;
	nth->doff	= tcp_hdr_size / 4;
	nth->window	= 0;
	nth->check	= 0;
	nth->urg_ptr	= 0;

	synproxy_build_options(nth, opts);

	synproxy_send_tcp(net, skb, nskb, skb_nfct(skb),
			  IP_CT_ESTABLISHED_REPLY, niph, nth, tcp_hdr_size);
}
EXPORT_SYMBOL_GPL(synproxy_send_client_synack);

static void
synproxy_send_server_syn(struct net *net,
			 const struct sk_buff *skb, const struct tcphdr *th,
			 const struct synproxy_options *opts, u32 recv_seq)
{
	struct synproxy_net *snet = synproxy_pernet(net);
	struct sk_buff *nskb;
	struct iphdr *iph, *niph;
	struct tcphdr *nth;
	unsigned int tcp_hdr_size;

	iph = ip_hdr(skb);

	tcp_hdr_size = sizeof(*nth) + synproxy_options_size(opts);
	nskb = alloc_skb(sizeof(*niph) + tcp_hdr_size + MAX_TCP_HEADER,
			 GFP_ATOMIC);
	if (!nskb)
		return;
	skb_reserve(nskb, MAX_TCP_HEADER);

	niph = synproxy_build_ip(net, nskb, iph->saddr, iph->daddr);

	skb_reset_transport_header(nskb);
	nth = skb_put(nskb, tcp_hdr_size);
	nth->source	= th->source;
	nth->dest	= th->dest;
	nth->seq	= htonl(recv_seq - 1);
	/* ack_seq is used to relay our ISN to the synproxy hook to initialize
	 * sequence number translation once a connection tracking entry exists.
	 */
	nth->ack_seq	= htonl(ntohl(th->ack_seq) - 1);
	tcp_flag_word(nth) = TCP_FLAG_SYN;
	if (opts->options & NF_SYNPROXY_OPT_ECN)
		tcp_flag_word(nth) |= TCP_FLAG_ECE | TCP_FLAG_CWR;
	nth->doff	= tcp_hdr_size / 4;
	nth->window	= th->window;
	nth->check	= 0;
	nth->urg_ptr	= 0;

	synproxy_build_options(nth, opts);

	synproxy_send_tcp(net, skb, nskb, &snet->tmpl->ct_general, IP_CT_NEW,
			  niph, nth, tcp_hdr_size);
}

static void
synproxy_send_server_ack(struct net *net,
			 const struct ip_ct_tcp *state,
			 const struct sk_buff *skb, const struct tcphdr *th,
			 const struct synproxy_options *opts)
{
	struct sk_buff *nskb;
	struct iphdr *iph, *niph;
	struct tcphdr *nth;
	unsigned int tcp_hdr_size;

	iph = ip_hdr(skb);

	tcp_hdr_size = sizeof(*nth) + synproxy_options_size(opts);
	nskb = alloc_skb(sizeof(*niph) + tcp_hdr_size + MAX_TCP_HEADER,
			 GFP_ATOMIC);
	if (!nskb)
		return;
	skb_reserve(nskb, MAX_TCP_HEADER);

	niph = synproxy_build_ip(net, nskb, iph->daddr, iph->saddr);

	skb_reset_transport_header(nskb);
	nth = skb_put(nskb, tcp_hdr_size);
	nth->source	= th->dest;
	nth->dest	= th->source;
	nth->seq	= htonl(ntohl(th->ack_seq));
	nth->ack_seq	= htonl(ntohl(th->seq) + 1);
	tcp_flag_word(nth) = TCP_FLAG_ACK;
	nth->doff	= tcp_hdr_size / 4;
	nth->window	= htons(state->seen[IP_CT_DIR_ORIGINAL].td_maxwin);
	nth->check	= 0;
	nth->urg_ptr	= 0;

	synproxy_build_options(nth, opts);

	synproxy_send_tcp(net, skb, nskb, NULL, 0, niph, nth, tcp_hdr_size);
}

static void
synproxy_send_client_ack(struct net *net,
			 const struct sk_buff *skb, const struct tcphdr *th,
			 const struct synproxy_options *opts)
{
	struct sk_buff *nskb;
	struct iphdr *iph, *niph;
	struct tcphdr *nth;
	unsigned int tcp_hdr_size;

	iph = ip_hdr(skb);

	tcp_hdr_size = sizeof(*nth) + synproxy_options_size(opts);
	nskb = alloc_skb(sizeof(*niph) + tcp_hdr_size + MAX_TCP_HEADER,
			 GFP_ATOMIC);
	if (!nskb)
		return;
	skb_reserve(nskb, MAX_TCP_HEADER);

	niph = synproxy_build_ip(net, nskb, iph->saddr, iph->daddr);

	skb_reset_transport_header(nskb);
	nth = skb_put(nskb, tcp_hdr_size);
	nth->source	= th->source;
	nth->dest	= th->dest;
	nth->seq	= htonl(ntohl(th->seq) + 1);
	nth->ack_seq	= th->ack_seq;
	tcp_flag_word(nth) = TCP_FLAG_ACK;
	nth->doff	= tcp_hdr_size / 4;
	nth->window	= htons(ntohs(th->window) >> opts->wscale);
	nth->check	= 0;
	nth->urg_ptr	= 0;

	synproxy_build_options(nth, opts);

	synproxy_send_tcp(net, skb, nskb, skb_nfct(skb),
			  IP_CT_ESTABLISHED_REPLY, niph, nth, tcp_hdr_size);
}

bool
synproxy_recv_client_ack(struct net *net,
			 const struct sk_buff *skb, const struct tcphdr *th,
			 struct synproxy_options *opts, u32 recv_seq)
{
	struct synproxy_net *snet = synproxy_pernet(net);
	int mss;

	mss = __cookie_v4_check(ip_hdr(skb), th, ntohl(th->ack_seq) - 1);
	if (mss == 0) {
		this_cpu_inc(snet->stats->cookie_invalid);
		return false;
	}

	this_cpu_inc(snet->stats->cookie_valid);
	opts->mss = mss;
	opts->options |= NF_SYNPROXY_OPT_MSS;

	if (opts->options & NF_SYNPROXY_OPT_TIMESTAMP)
		synproxy_check_timestamp_cookie(opts);

	synproxy_send_server_syn(net, skb, th, opts, recv_seq);
	return true;
}
EXPORT_SYMBOL_GPL(synproxy_recv_client_ack);

unsigned int
ipv4_synproxy_hook(void *priv, struct sk_buff *skb,
		   const struct nf_hook_state *nhs)
{
	struct net *net = nhs->net;
	struct synproxy_net *snet = synproxy_pernet(net);
	enum ip_conntrack_info ctinfo;
	struct nf_conn *ct;
	struct nf_conn_synproxy *synproxy;
	struct synproxy_options opts = {};
	const struct ip_ct_tcp *state;
	struct tcphdr *th, _th;
	unsigned int thoff;

	ct = nf_ct_get(skb, &ctinfo);
	if (!ct)
		return NF_ACCEPT;

	synproxy = nfct_synproxy(ct);
	if (!synproxy)
		return NF_ACCEPT;

	if (nf_is_loopback_packet(skb) ||
	    ip_hdr(skb)->protocol != IPPROTO_TCP)
		return NF_ACCEPT;

	thoff = ip_hdrlen(skb);
	th = skb_header_pointer(skb, thoff, sizeof(_th), &_th);
	if (!th)
		return NF_DROP;

	state = &ct->proto.tcp;
	switch (state->state) {
	case TCP_CONNTRACK_CLOSE:
<<<<<<< HEAD
		if (th->rst && !test_bit(IPS_SEEN_REPLY_BIT, &ct->status)) {
=======
		if (th->rst && CTINFO2DIR(ctinfo) != IP_CT_DIR_ORIGINAL) {
>>>>>>> bb831786
			nf_ct_seqadj_init(ct, ctinfo, synproxy->isn -
						      ntohl(th->seq) + 1);
			break;
		}

		if (!th->syn || th->ack ||
		    CTINFO2DIR(ctinfo) != IP_CT_DIR_ORIGINAL)
			break;

		/* Reopened connection - reset the sequence number and timestamp
		 * adjustments, they will get initialized once the connection is
		 * reestablished.
		 */
		nf_ct_seqadj_init(ct, ctinfo, 0);
		synproxy->tsoff = 0;
		this_cpu_inc(snet->stats->conn_reopened);

		/* fall through */
	case TCP_CONNTRACK_SYN_SENT:
		if (!synproxy_parse_options(skb, thoff, th, &opts))
			return NF_DROP;

		if (!th->syn && th->ack &&
		    CTINFO2DIR(ctinfo) == IP_CT_DIR_ORIGINAL) {
			/* Keep-Alives are sent with SEG.SEQ = SND.NXT-1,
			 * therefore we need to add 1 to make the SYN sequence
			 * number match the one of first SYN.
			 */
			if (synproxy_recv_client_ack(net, skb, th, &opts,
						     ntohl(th->seq) + 1)) {
				this_cpu_inc(snet->stats->cookie_retrans);
				consume_skb(skb);
				return NF_STOLEN;
			} else {
				return NF_DROP;
			}
		}

		synproxy->isn = ntohl(th->ack_seq);
		if (opts.options & NF_SYNPROXY_OPT_TIMESTAMP)
			synproxy->its = opts.tsecr;

		nf_conntrack_event_cache(IPCT_SYNPROXY, ct);
		break;
	case TCP_CONNTRACK_SYN_RECV:
		if (!th->syn || !th->ack)
			break;

		if (!synproxy_parse_options(skb, thoff, th, &opts))
			return NF_DROP;

		if (opts.options & NF_SYNPROXY_OPT_TIMESTAMP) {
			synproxy->tsoff = opts.tsval - synproxy->its;
			nf_conntrack_event_cache(IPCT_SYNPROXY, ct);
		}

		opts.options &= ~(NF_SYNPROXY_OPT_MSS |
				  NF_SYNPROXY_OPT_WSCALE |
				  NF_SYNPROXY_OPT_SACK_PERM);

		swap(opts.tsval, opts.tsecr);
		synproxy_send_server_ack(net, state, skb, th, &opts);

		nf_ct_seqadj_init(ct, ctinfo, synproxy->isn - ntohl(th->seq));
		nf_conntrack_event_cache(IPCT_SEQADJ, ct);

		swap(opts.tsval, opts.tsecr);
		synproxy_send_client_ack(net, skb, th, &opts);

		consume_skb(skb);
		return NF_STOLEN;
	default:
		break;
	}

	synproxy_tstamp_adjust(skb, thoff, th, ct, ctinfo, synproxy);
	return NF_ACCEPT;
}
EXPORT_SYMBOL_GPL(ipv4_synproxy_hook);

static const struct nf_hook_ops ipv4_synproxy_ops[] = {
	{
		.hook		= ipv4_synproxy_hook,
		.pf		= NFPROTO_IPV4,
		.hooknum	= NF_INET_LOCAL_IN,
		.priority	= NF_IP_PRI_CONNTRACK_CONFIRM - 1,
	},
	{
		.hook		= ipv4_synproxy_hook,
		.pf		= NFPROTO_IPV4,
		.hooknum	= NF_INET_POST_ROUTING,
		.priority	= NF_IP_PRI_CONNTRACK_CONFIRM - 1,
	},
};

int nf_synproxy_ipv4_init(struct synproxy_net *snet, struct net *net)
{
	int err;

	if (snet->hook_ref4 == 0) {
		err = nf_register_net_hooks(net, ipv4_synproxy_ops,
					    ARRAY_SIZE(ipv4_synproxy_ops));
		if (err)
			return err;
	}

	snet->hook_ref4++;
	return 0;
}
EXPORT_SYMBOL_GPL(nf_synproxy_ipv4_init);

void nf_synproxy_ipv4_fini(struct synproxy_net *snet, struct net *net)
{
	snet->hook_ref4--;
	if (snet->hook_ref4 == 0)
		nf_unregister_net_hooks(net, ipv4_synproxy_ops,
					ARRAY_SIZE(ipv4_synproxy_ops));
}
EXPORT_SYMBOL_GPL(nf_synproxy_ipv4_fini);

#if IS_ENABLED(CONFIG_IPV6)
static struct ipv6hdr *
synproxy_build_ip_ipv6(struct net *net, struct sk_buff *skb,
		       const struct in6_addr *saddr,
		       const struct in6_addr *daddr)
{
	struct ipv6hdr *iph;

	skb_reset_network_header(skb);
	iph = skb_put(skb, sizeof(*iph));
	ip6_flow_hdr(iph, 0, 0);
	iph->hop_limit	= net->ipv6.devconf_all->hop_limit;
	iph->nexthdr	= IPPROTO_TCP;
	iph->saddr	= *saddr;
	iph->daddr	= *daddr;

	return iph;
}

static void
synproxy_send_tcp_ipv6(struct net *net,
		       const struct sk_buff *skb, struct sk_buff *nskb,
		       struct nf_conntrack *nfct, enum ip_conntrack_info ctinfo,
		       struct ipv6hdr *niph, struct tcphdr *nth,
		       unsigned int tcp_hdr_size)
{
	struct dst_entry *dst;
	struct flowi6 fl6;
	int err;

	nth->check = ~tcp_v6_check(tcp_hdr_size, &niph->saddr, &niph->daddr, 0);
	nskb->ip_summed   = CHECKSUM_PARTIAL;
	nskb->csum_start  = (unsigned char *)nth - nskb->head;
	nskb->csum_offset = offsetof(struct tcphdr, check);

	memset(&fl6, 0, sizeof(fl6));
	fl6.flowi6_proto = IPPROTO_TCP;
	fl6.saddr = niph->saddr;
	fl6.daddr = niph->daddr;
	fl6.fl6_sport = nth->source;
	fl6.fl6_dport = nth->dest;
	security_skb_classify_flow((struct sk_buff *)skb,
				   flowi6_to_flowi(&fl6));
	err = nf_ip6_route(net, &dst, flowi6_to_flowi(&fl6), false);
	if (err) {
		goto free_nskb;
	}

	dst = xfrm_lookup(net, dst, flowi6_to_flowi(&fl6), NULL, 0);
	if (IS_ERR(dst))
		goto free_nskb;

	skb_dst_set(nskb, dst);

	if (nfct) {
		nf_ct_set(nskb, (struct nf_conn *)nfct, ctinfo);
		nf_conntrack_get(nfct);
	}

	ip6_local_out(net, nskb->sk, nskb);
	return;

free_nskb:
	kfree_skb(nskb);
}

void
synproxy_send_client_synack_ipv6(struct net *net,
				 const struct sk_buff *skb,
				 const struct tcphdr *th,
				 const struct synproxy_options *opts)
{
	struct sk_buff *nskb;
	struct ipv6hdr *iph, *niph;
	struct tcphdr *nth;
	unsigned int tcp_hdr_size;
<<<<<<< HEAD
	u16 mss = opts->mss;
=======
	u16 mss = opts->mss_encode;
>>>>>>> bb831786

	iph = ipv6_hdr(skb);

	tcp_hdr_size = sizeof(*nth) + synproxy_options_size(opts);
	nskb = alloc_skb(sizeof(*niph) + tcp_hdr_size + MAX_TCP_HEADER,
			 GFP_ATOMIC);
	if (!nskb)
		return;
	skb_reserve(nskb, MAX_TCP_HEADER);

	niph = synproxy_build_ip_ipv6(net, nskb, &iph->daddr, &iph->saddr);

	skb_reset_transport_header(nskb);
	nth = skb_put(nskb, tcp_hdr_size);
	nth->source	= th->dest;
	nth->dest	= th->source;
	nth->seq	= htonl(nf_ipv6_cookie_init_sequence(iph, th, &mss));
	nth->ack_seq	= htonl(ntohl(th->seq) + 1);
	tcp_flag_word(nth) = TCP_FLAG_SYN | TCP_FLAG_ACK;
	if (opts->options & NF_SYNPROXY_OPT_ECN)
		tcp_flag_word(nth) |= TCP_FLAG_ECE;
	nth->doff	= tcp_hdr_size / 4;
	nth->window	= 0;
	nth->check	= 0;
	nth->urg_ptr	= 0;

	synproxy_build_options(nth, opts);

	synproxy_send_tcp_ipv6(net, skb, nskb, skb_nfct(skb),
			       IP_CT_ESTABLISHED_REPLY, niph, nth,
			       tcp_hdr_size);
}
EXPORT_SYMBOL_GPL(synproxy_send_client_synack_ipv6);

static void
synproxy_send_server_syn_ipv6(struct net *net, const struct sk_buff *skb,
			      const struct tcphdr *th,
			      const struct synproxy_options *opts, u32 recv_seq)
{
	struct synproxy_net *snet = synproxy_pernet(net);
	struct sk_buff *nskb;
	struct ipv6hdr *iph, *niph;
	struct tcphdr *nth;
	unsigned int tcp_hdr_size;

	iph = ipv6_hdr(skb);

	tcp_hdr_size = sizeof(*nth) + synproxy_options_size(opts);
	nskb = alloc_skb(sizeof(*niph) + tcp_hdr_size + MAX_TCP_HEADER,
			 GFP_ATOMIC);
	if (!nskb)
		return;
	skb_reserve(nskb, MAX_TCP_HEADER);

	niph = synproxy_build_ip_ipv6(net, nskb, &iph->saddr, &iph->daddr);

	skb_reset_transport_header(nskb);
	nth = skb_put(nskb, tcp_hdr_size);
	nth->source	= th->source;
	nth->dest	= th->dest;
	nth->seq	= htonl(recv_seq - 1);
	/* ack_seq is used to relay our ISN to the synproxy hook to initialize
	 * sequence number translation once a connection tracking entry exists.
	 */
	nth->ack_seq	= htonl(ntohl(th->ack_seq) - 1);
	tcp_flag_word(nth) = TCP_FLAG_SYN;
	if (opts->options & NF_SYNPROXY_OPT_ECN)
		tcp_flag_word(nth) |= TCP_FLAG_ECE | TCP_FLAG_CWR;
	nth->doff	= tcp_hdr_size / 4;
	nth->window	= th->window;
	nth->check	= 0;
	nth->urg_ptr	= 0;

	synproxy_build_options(nth, opts);

	synproxy_send_tcp_ipv6(net, skb, nskb, &snet->tmpl->ct_general,
			       IP_CT_NEW, niph, nth, tcp_hdr_size);
}

static void
synproxy_send_server_ack_ipv6(struct net *net, const struct ip_ct_tcp *state,
			      const struct sk_buff *skb,
			      const struct tcphdr *th,
			      const struct synproxy_options *opts)
{
	struct sk_buff *nskb;
	struct ipv6hdr *iph, *niph;
	struct tcphdr *nth;
	unsigned int tcp_hdr_size;

	iph = ipv6_hdr(skb);

	tcp_hdr_size = sizeof(*nth) + synproxy_options_size(opts);
	nskb = alloc_skb(sizeof(*niph) + tcp_hdr_size + MAX_TCP_HEADER,
			 GFP_ATOMIC);
	if (!nskb)
		return;
	skb_reserve(nskb, MAX_TCP_HEADER);

	niph = synproxy_build_ip_ipv6(net, nskb, &iph->daddr, &iph->saddr);

	skb_reset_transport_header(nskb);
	nth = skb_put(nskb, tcp_hdr_size);
	nth->source	= th->dest;
	nth->dest	= th->source;
	nth->seq	= htonl(ntohl(th->ack_seq));
	nth->ack_seq	= htonl(ntohl(th->seq) + 1);
	tcp_flag_word(nth) = TCP_FLAG_ACK;
	nth->doff	= tcp_hdr_size / 4;
	nth->window	= htons(state->seen[IP_CT_DIR_ORIGINAL].td_maxwin);
	nth->check	= 0;
	nth->urg_ptr	= 0;

	synproxy_build_options(nth, opts);

	synproxy_send_tcp_ipv6(net, skb, nskb, NULL, 0, niph, nth,
			       tcp_hdr_size);
}

static void
synproxy_send_client_ack_ipv6(struct net *net, const struct sk_buff *skb,
			      const struct tcphdr *th,
			      const struct synproxy_options *opts)
{
	struct sk_buff *nskb;
	struct ipv6hdr *iph, *niph;
	struct tcphdr *nth;
	unsigned int tcp_hdr_size;

	iph = ipv6_hdr(skb);

	tcp_hdr_size = sizeof(*nth) + synproxy_options_size(opts);
	nskb = alloc_skb(sizeof(*niph) + tcp_hdr_size + MAX_TCP_HEADER,
			 GFP_ATOMIC);
	if (!nskb)
		return;
	skb_reserve(nskb, MAX_TCP_HEADER);

	niph = synproxy_build_ip_ipv6(net, nskb, &iph->saddr, &iph->daddr);

	skb_reset_transport_header(nskb);
	nth = skb_put(nskb, tcp_hdr_size);
	nth->source	= th->source;
	nth->dest	= th->dest;
	nth->seq	= htonl(ntohl(th->seq) + 1);
	nth->ack_seq	= th->ack_seq;
	tcp_flag_word(nth) = TCP_FLAG_ACK;
	nth->doff	= tcp_hdr_size / 4;
	nth->window	= htons(ntohs(th->window) >> opts->wscale);
	nth->check	= 0;
	nth->urg_ptr	= 0;

	synproxy_build_options(nth, opts);

	synproxy_send_tcp_ipv6(net, skb, nskb, skb_nfct(skb),
			       IP_CT_ESTABLISHED_REPLY, niph, nth,
			       tcp_hdr_size);
}

bool
synproxy_recv_client_ack_ipv6(struct net *net,
			      const struct sk_buff *skb,
			      const struct tcphdr *th,
			      struct synproxy_options *opts, u32 recv_seq)
{
	struct synproxy_net *snet = synproxy_pernet(net);
	int mss;

	mss = nf_cookie_v6_check(ipv6_hdr(skb), th, ntohl(th->ack_seq) - 1);
	if (mss == 0) {
		this_cpu_inc(snet->stats->cookie_invalid);
		return false;
	}

	this_cpu_inc(snet->stats->cookie_valid);
	opts->mss = mss;
	opts->options |= NF_SYNPROXY_OPT_MSS;

	if (opts->options & NF_SYNPROXY_OPT_TIMESTAMP)
		synproxy_check_timestamp_cookie(opts);

	synproxy_send_server_syn_ipv6(net, skb, th, opts, recv_seq);
	return true;
}
EXPORT_SYMBOL_GPL(synproxy_recv_client_ack_ipv6);

unsigned int
ipv6_synproxy_hook(void *priv, struct sk_buff *skb,
		   const struct nf_hook_state *nhs)
{
	struct net *net = nhs->net;
	struct synproxy_net *snet = synproxy_pernet(net);
	enum ip_conntrack_info ctinfo;
	struct nf_conn *ct;
	struct nf_conn_synproxy *synproxy;
	struct synproxy_options opts = {};
	const struct ip_ct_tcp *state;
	struct tcphdr *th, _th;
	__be16 frag_off;
	u8 nexthdr;
	int thoff;

	ct = nf_ct_get(skb, &ctinfo);
	if (!ct)
		return NF_ACCEPT;

	synproxy = nfct_synproxy(ct);
	if (!synproxy)
		return NF_ACCEPT;

	if (nf_is_loopback_packet(skb))
		return NF_ACCEPT;

	nexthdr = ipv6_hdr(skb)->nexthdr;
	thoff = ipv6_skip_exthdr(skb, sizeof(struct ipv6hdr), &nexthdr,
				 &frag_off);
	if (thoff < 0 || nexthdr != IPPROTO_TCP)
		return NF_ACCEPT;

	th = skb_header_pointer(skb, thoff, sizeof(_th), &_th);
	if (!th)
		return NF_DROP;

	state = &ct->proto.tcp;
	switch (state->state) {
	case TCP_CONNTRACK_CLOSE:
<<<<<<< HEAD
		if (th->rst && !test_bit(IPS_SEEN_REPLY_BIT, &ct->status)) {
=======
		if (th->rst && CTINFO2DIR(ctinfo) != IP_CT_DIR_ORIGINAL) {
>>>>>>> bb831786
			nf_ct_seqadj_init(ct, ctinfo, synproxy->isn -
						      ntohl(th->seq) + 1);
			break;
		}

		if (!th->syn || th->ack ||
		    CTINFO2DIR(ctinfo) != IP_CT_DIR_ORIGINAL)
			break;

		/* Reopened connection - reset the sequence number and timestamp
		 * adjustments, they will get initialized once the connection is
		 * reestablished.
		 */
		nf_ct_seqadj_init(ct, ctinfo, 0);
		synproxy->tsoff = 0;
		this_cpu_inc(snet->stats->conn_reopened);

		/* fall through */
	case TCP_CONNTRACK_SYN_SENT:
		if (!synproxy_parse_options(skb, thoff, th, &opts))
			return NF_DROP;

		if (!th->syn && th->ack &&
		    CTINFO2DIR(ctinfo) == IP_CT_DIR_ORIGINAL) {
			/* Keep-Alives are sent with SEG.SEQ = SND.NXT-1,
			 * therefore we need to add 1 to make the SYN sequence
			 * number match the one of first SYN.
			 */
			if (synproxy_recv_client_ack_ipv6(net, skb, th, &opts,
							  ntohl(th->seq) + 1)) {
				this_cpu_inc(snet->stats->cookie_retrans);
				consume_skb(skb);
				return NF_STOLEN;
			} else {
				return NF_DROP;
			}
		}

		synproxy->isn = ntohl(th->ack_seq);
		if (opts.options & NF_SYNPROXY_OPT_TIMESTAMP)
			synproxy->its = opts.tsecr;

		nf_conntrack_event_cache(IPCT_SYNPROXY, ct);
		break;
	case TCP_CONNTRACK_SYN_RECV:
		if (!th->syn || !th->ack)
			break;

		if (!synproxy_parse_options(skb, thoff, th, &opts))
			return NF_DROP;

		if (opts.options & NF_SYNPROXY_OPT_TIMESTAMP) {
			synproxy->tsoff = opts.tsval - synproxy->its;
			nf_conntrack_event_cache(IPCT_SYNPROXY, ct);
		}

		opts.options &= ~(NF_SYNPROXY_OPT_MSS |
				  NF_SYNPROXY_OPT_WSCALE |
				  NF_SYNPROXY_OPT_SACK_PERM);

		swap(opts.tsval, opts.tsecr);
		synproxy_send_server_ack_ipv6(net, state, skb, th, &opts);

		nf_ct_seqadj_init(ct, ctinfo, synproxy->isn - ntohl(th->seq));
		nf_conntrack_event_cache(IPCT_SEQADJ, ct);

		swap(opts.tsval, opts.tsecr);
		synproxy_send_client_ack_ipv6(net, skb, th, &opts);

		consume_skb(skb);
		return NF_STOLEN;
	default:
		break;
	}

	synproxy_tstamp_adjust(skb, thoff, th, ct, ctinfo, synproxy);
	return NF_ACCEPT;
}
EXPORT_SYMBOL_GPL(ipv6_synproxy_hook);

static const struct nf_hook_ops ipv6_synproxy_ops[] = {
	{
		.hook		= ipv6_synproxy_hook,
		.pf		= NFPROTO_IPV6,
		.hooknum	= NF_INET_LOCAL_IN,
		.priority	= NF_IP_PRI_CONNTRACK_CONFIRM - 1,
	},
	{
		.hook		= ipv6_synproxy_hook,
		.pf		= NFPROTO_IPV6,
		.hooknum	= NF_INET_POST_ROUTING,
		.priority	= NF_IP_PRI_CONNTRACK_CONFIRM - 1,
	},
};

int
nf_synproxy_ipv6_init(struct synproxy_net *snet, struct net *net)
{
	int err;

	if (snet->hook_ref6 == 0) {
		err = nf_register_net_hooks(net, ipv6_synproxy_ops,
					    ARRAY_SIZE(ipv6_synproxy_ops));
		if (err)
			return err;
	}

	snet->hook_ref6++;
	return 0;
}
EXPORT_SYMBOL_GPL(nf_synproxy_ipv6_init);

void
nf_synproxy_ipv6_fini(struct synproxy_net *snet, struct net *net)
{
	snet->hook_ref6--;
	if (snet->hook_ref6 == 0)
		nf_unregister_net_hooks(net, ipv6_synproxy_ops,
					ARRAY_SIZE(ipv6_synproxy_ops));
}
EXPORT_SYMBOL_GPL(nf_synproxy_ipv6_fini);
#endif /* CONFIG_IPV6 */

MODULE_LICENSE("GPL");
MODULE_AUTHOR("Patrick McHardy <kaber@trash.net>");<|MERGE_RESOLUTION|>--- conflicted
+++ resolved
@@ -470,11 +470,7 @@
 	struct iphdr *iph, *niph;
 	struct tcphdr *nth;
 	unsigned int tcp_hdr_size;
-<<<<<<< HEAD
-	u16 mss = opts->mss;
-=======
 	u16 mss = opts->mss_encode;
->>>>>>> bb831786
 
 	iph = ip_hdr(skb);
 
@@ -691,11 +687,7 @@
 	state = &ct->proto.tcp;
 	switch (state->state) {
 	case TCP_CONNTRACK_CLOSE:
-<<<<<<< HEAD
-		if (th->rst && !test_bit(IPS_SEEN_REPLY_BIT, &ct->status)) {
-=======
 		if (th->rst && CTINFO2DIR(ctinfo) != IP_CT_DIR_ORIGINAL) {
->>>>>>> bb831786
 			nf_ct_seqadj_init(ct, ctinfo, synproxy->isn -
 						      ntohl(th->seq) + 1);
 			break;
@@ -892,11 +884,7 @@
 	struct ipv6hdr *iph, *niph;
 	struct tcphdr *nth;
 	unsigned int tcp_hdr_size;
-<<<<<<< HEAD
-	u16 mss = opts->mss;
-=======
 	u16 mss = opts->mss_encode;
->>>>>>> bb831786
 
 	iph = ipv6_hdr(skb);
 
@@ -1123,11 +1111,7 @@
 	state = &ct->proto.tcp;
 	switch (state->state) {
 	case TCP_CONNTRACK_CLOSE:
-<<<<<<< HEAD
-		if (th->rst && !test_bit(IPS_SEEN_REPLY_BIT, &ct->status)) {
-=======
 		if (th->rst && CTINFO2DIR(ctinfo) != IP_CT_DIR_ORIGINAL) {
->>>>>>> bb831786
 			nf_ct_seqadj_init(ct, ctinfo, synproxy->isn -
 						      ntohl(th->seq) + 1);
 			break;
