--- conflicted
+++ resolved
@@ -608,27 +608,6 @@
 		}
 		dprintk(verbose, DST_CA_INFO, 1, " -->CA_GET_DESCR_INFO Success !");
 		break;
-<<<<<<< HEAD
-	case CA_SET_DESCR:
-		dprintk(verbose, DST_CA_INFO, 1, " Setting descrambler");
-		if ((ca_set_slot_descr()) < 0) {
-			dprintk(verbose, DST_CA_ERROR, 1, " -->CA_SET_DESCR Failed !");
-			result = -1;
-			goto free_mem_and_exit;
-		}
-		dprintk(verbose, DST_CA_INFO, 1, " -->CA_SET_DESCR Success !");
-		break;
-	case CA_SET_PID:
-		dprintk(verbose, DST_CA_INFO, 1, " Setting PID");
-		if ((ca_set_pid()) < 0) {
-			dprintk(verbose, DST_CA_ERROR, 1, " -->CA_SET_PID Failed !");
-			result = -1;
-			goto free_mem_and_exit;
-		}
-		dprintk(verbose, DST_CA_INFO, 1, " -->CA_SET_PID Success !");
-		break;
-=======
->>>>>>> bb176f67
 	default:
 		result = -EOPNOTSUPP;
 	}
