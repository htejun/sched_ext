// SPDX-License-Identifier: GPL-2.0-or-later
/*
 * Coda multi-standard codec IP
 *
 * Copyright (C) 2012 Vista Silicon S.L.
 *    Javier Martin, <javier.martin@vista-silicon.com>
 *    Xavier Duret
 */

#include <linux/clk.h>
#include <linux/debugfs.h>
#include <linux/delay.h>
#include <linux/firmware.h>
#include <linux/gcd.h>
#include <linux/genalloc.h>
#include <linux/idr.h>
#include <linux/interrupt.h>
#include <linux/io.h>
#include <linux/irq.h>
#include <linux/kfifo.h>
#include <linux/module.h>
#include <linux/of_device.h>
#include <linux/platform_device.h>
#include <linux/pm_runtime.h>
#include <linux/slab.h>
#include <linux/videodev2.h>
#include <linux/of.h>
#include <linux/platform_data/media/coda.h>
#include <linux/reset.h>

#include <media/v4l2-ctrls.h>
#include <media/v4l2-device.h>
#include <media/v4l2-event.h>
#include <media/v4l2-ioctl.h>
#include <media/v4l2-mem2mem.h>
#include <media/videobuf2-v4l2.h>
#include <media/videobuf2-dma-contig.h>
#include <media/videobuf2-vmalloc.h>

#include "coda.h"
#include "imx-vdoa.h"

#define CODA_NAME		"coda"

#define CODADX6_MAX_INSTANCES	4
#define CODA_MAX_FORMATS	4

#define CODA_ISRAM_SIZE	(2048 * 2)

#define MIN_W 48
#define MIN_H 16

#define S_ALIGN		1 /* multiple of 2 */
#define W_ALIGN		1 /* multiple of 2 */
#define H_ALIGN		1 /* multiple of 2 */

#define fh_to_ctx(__fh)	container_of(__fh, struct coda_ctx, fh)

int coda_debug;
module_param(coda_debug, int, 0644);
MODULE_PARM_DESC(coda_debug, "Debug level (0-2)");

static int disable_tiling;
module_param(disable_tiling, int, 0644);
MODULE_PARM_DESC(disable_tiling, "Disable tiled frame buffers");

static int disable_vdoa;
module_param(disable_vdoa, int, 0644);
MODULE_PARM_DESC(disable_vdoa, "Disable Video Data Order Adapter tiled to raster-scan conversion");

static int enable_bwb = 0;
module_param(enable_bwb, int, 0644);
MODULE_PARM_DESC(enable_bwb, "Enable BWB unit for decoding, may crash on certain streams");

void coda_write(struct coda_dev *dev, u32 data, u32 reg)
{
	v4l2_dbg(2, coda_debug, &dev->v4l2_dev,
		 "%s: data=0x%x, reg=0x%x\n", __func__, data, reg);
	writel(data, dev->regs_base + reg);
}

unsigned int coda_read(struct coda_dev *dev, u32 reg)
{
	u32 data;

	data = readl(dev->regs_base + reg);
	v4l2_dbg(2, coda_debug, &dev->v4l2_dev,
		 "%s: data=0x%x, reg=0x%x\n", __func__, data, reg);
	return data;
}

void coda_write_base(struct coda_ctx *ctx, struct coda_q_data *q_data,
		     struct vb2_v4l2_buffer *buf, unsigned int reg_y)
{
	u32 base_y = vb2_dma_contig_plane_dma_addr(&buf->vb2_buf, 0);
	u32 base_cb, base_cr;

	switch (q_data->fourcc) {
	case V4L2_PIX_FMT_YUYV:
		/* Fallthrough: IN -H264-> CODA -NV12 MB-> VDOA -YUYV-> OUT */
	case V4L2_PIX_FMT_NV12:
	case V4L2_PIX_FMT_YUV420:
	default:
		base_cb = base_y + q_data->bytesperline * q_data->height;
		base_cr = base_cb + q_data->bytesperline * q_data->height / 4;
		break;
	case V4L2_PIX_FMT_YVU420:
		/* Switch Cb and Cr for YVU420 format */
		base_cr = base_y + q_data->bytesperline * q_data->height;
		base_cb = base_cr + q_data->bytesperline * q_data->height / 4;
		break;
	case V4L2_PIX_FMT_YUV422P:
		base_cb = base_y + q_data->bytesperline * q_data->height;
		base_cr = base_cb + q_data->bytesperline * q_data->height / 2;
	}

	coda_write(ctx->dev, base_y, reg_y);
	coda_write(ctx->dev, base_cb, reg_y + 4);
	coda_write(ctx->dev, base_cr, reg_y + 8);
}

#define CODA_CODEC(mode, src_fourcc, dst_fourcc, max_w, max_h) \
	{ mode, src_fourcc, dst_fourcc, max_w, max_h }

/*
 * Arrays of codecs supported by each given version of Coda:
 *  i.MX27 -> codadx6
 *  i.MX51 -> codahx4
 *  i.MX53 -> coda7
 *  i.MX6  -> coda960
 * Use V4L2_PIX_FMT_YUV420 as placeholder for all supported YUV 4:2:0 variants
 */
static const struct coda_codec codadx6_codecs[] = {
	CODA_CODEC(CODADX6_MODE_ENCODE_H264, V4L2_PIX_FMT_YUV420, V4L2_PIX_FMT_H264,  720, 576),
	CODA_CODEC(CODADX6_MODE_ENCODE_MP4,  V4L2_PIX_FMT_YUV420, V4L2_PIX_FMT_MPEG4, 720, 576),
};

static const struct coda_codec codahx4_codecs[] = {
	CODA_CODEC(CODA7_MODE_ENCODE_H264, V4L2_PIX_FMT_YUV420, V4L2_PIX_FMT_H264,   720, 576),
	CODA_CODEC(CODA7_MODE_DECODE_H264, V4L2_PIX_FMT_H264,   V4L2_PIX_FMT_YUV420, 1920, 1088),
	CODA_CODEC(CODA7_MODE_DECODE_MP2,  V4L2_PIX_FMT_MPEG2,  V4L2_PIX_FMT_YUV420, 1920, 1088),
	CODA_CODEC(CODA7_MODE_DECODE_MP4,  V4L2_PIX_FMT_MPEG4,  V4L2_PIX_FMT_YUV420, 1280, 720),
};

static const struct coda_codec coda7_codecs[] = {
	CODA_CODEC(CODA7_MODE_ENCODE_H264, V4L2_PIX_FMT_YUV420, V4L2_PIX_FMT_H264,   1280, 720),
	CODA_CODEC(CODA7_MODE_ENCODE_MP4,  V4L2_PIX_FMT_YUV420, V4L2_PIX_FMT_MPEG4,  1280, 720),
	CODA_CODEC(CODA7_MODE_ENCODE_MJPG, V4L2_PIX_FMT_YUV420, V4L2_PIX_FMT_JPEG,   8192, 8192),
	CODA_CODEC(CODA7_MODE_DECODE_H264, V4L2_PIX_FMT_H264,   V4L2_PIX_FMT_YUV420, 1920, 1088),
	CODA_CODEC(CODA7_MODE_DECODE_MP2,  V4L2_PIX_FMT_MPEG2,  V4L2_PIX_FMT_YUV420, 1920, 1088),
	CODA_CODEC(CODA7_MODE_DECODE_MP4,  V4L2_PIX_FMT_MPEG4,  V4L2_PIX_FMT_YUV420, 1920, 1088),
	CODA_CODEC(CODA7_MODE_DECODE_MJPG, V4L2_PIX_FMT_JPEG,   V4L2_PIX_FMT_YUV420, 8192, 8192),
};

static const struct coda_codec coda9_codecs[] = {
	CODA_CODEC(CODA9_MODE_ENCODE_H264, V4L2_PIX_FMT_YUV420, V4L2_PIX_FMT_H264,   1920, 1088),
	CODA_CODEC(CODA9_MODE_ENCODE_MP4,  V4L2_PIX_FMT_YUV420, V4L2_PIX_FMT_MPEG4,  1920, 1088),
	CODA_CODEC(CODA9_MODE_DECODE_H264, V4L2_PIX_FMT_H264,   V4L2_PIX_FMT_YUV420, 1920, 1088),
	CODA_CODEC(CODA9_MODE_DECODE_MP2,  V4L2_PIX_FMT_MPEG2,  V4L2_PIX_FMT_YUV420, 1920, 1088),
	CODA_CODEC(CODA9_MODE_DECODE_MP4,  V4L2_PIX_FMT_MPEG4,  V4L2_PIX_FMT_YUV420, 1920, 1088),
};

struct coda_video_device {
	const char *name;
	enum coda_inst_type type;
	const struct coda_context_ops *ops;
	bool direct;
	u32 src_formats[CODA_MAX_FORMATS];
	u32 dst_formats[CODA_MAX_FORMATS];
};

static const struct coda_video_device coda_bit_encoder = {
	.name = "coda-encoder",
	.type = CODA_INST_ENCODER,
	.ops = &coda_bit_encode_ops,
	.src_formats = {
		V4L2_PIX_FMT_NV12,
		V4L2_PIX_FMT_YUV420,
		V4L2_PIX_FMT_YVU420,
	},
	.dst_formats = {
		V4L2_PIX_FMT_H264,
		V4L2_PIX_FMT_MPEG4,
	},
};

static const struct coda_video_device coda_bit_jpeg_encoder = {
	.name = "coda-jpeg-encoder",
	.type = CODA_INST_ENCODER,
	.ops = &coda_bit_encode_ops,
	.src_formats = {
		V4L2_PIX_FMT_NV12,
		V4L2_PIX_FMT_YUV420,
		V4L2_PIX_FMT_YVU420,
		V4L2_PIX_FMT_YUV422P,
	},
	.dst_formats = {
		V4L2_PIX_FMT_JPEG,
	},
};

static const struct coda_video_device coda_bit_decoder = {
	.name = "coda-decoder",
	.type = CODA_INST_DECODER,
	.ops = &coda_bit_decode_ops,
	.src_formats = {
		V4L2_PIX_FMT_H264,
		V4L2_PIX_FMT_MPEG2,
		V4L2_PIX_FMT_MPEG4,
	},
	.dst_formats = {
		V4L2_PIX_FMT_NV12,
		V4L2_PIX_FMT_YUV420,
		V4L2_PIX_FMT_YVU420,
		/*
		 * If V4L2_PIX_FMT_YUYV should be default,
		 * set_default_params() must be adjusted.
		 */
		V4L2_PIX_FMT_YUYV,
	},
};

static const struct coda_video_device coda_bit_jpeg_decoder = {
	.name = "coda-jpeg-decoder",
	.type = CODA_INST_DECODER,
	.ops = &coda_bit_decode_ops,
	.src_formats = {
		V4L2_PIX_FMT_JPEG,
	},
	.dst_formats = {
		V4L2_PIX_FMT_NV12,
		V4L2_PIX_FMT_YUV420,
		V4L2_PIX_FMT_YVU420,
		V4L2_PIX_FMT_YUV422P,
	},
};

static const struct coda_video_device *codadx6_video_devices[] = {
	&coda_bit_encoder,
};

static const struct coda_video_device *codahx4_video_devices[] = {
	&coda_bit_encoder,
	&coda_bit_decoder,
};

static const struct coda_video_device *coda7_video_devices[] = {
	&coda_bit_jpeg_encoder,
	&coda_bit_jpeg_decoder,
	&coda_bit_encoder,
	&coda_bit_decoder,
};

static const struct coda_video_device *coda9_video_devices[] = {
	&coda_bit_encoder,
	&coda_bit_decoder,
};

/*
 * Normalize all supported YUV 4:2:0 formats to the value used in the codec
 * tables.
 */
static u32 coda_format_normalize_yuv(u32 fourcc)
{
	switch (fourcc) {
	case V4L2_PIX_FMT_NV12:
	case V4L2_PIX_FMT_YUV420:
	case V4L2_PIX_FMT_YVU420:
	case V4L2_PIX_FMT_YUV422P:
	case V4L2_PIX_FMT_YUYV:
		return V4L2_PIX_FMT_YUV420;
	default:
		return fourcc;
	}
}

static const struct coda_codec *coda_find_codec(struct coda_dev *dev,
						int src_fourcc, int dst_fourcc)
{
	const struct coda_codec *codecs = dev->devtype->codecs;
	int num_codecs = dev->devtype->num_codecs;
	int k;

	src_fourcc = coda_format_normalize_yuv(src_fourcc);
	dst_fourcc = coda_format_normalize_yuv(dst_fourcc);
	if (src_fourcc == dst_fourcc)
		return NULL;

	for (k = 0; k < num_codecs; k++) {
		if (codecs[k].src_fourcc == src_fourcc &&
		    codecs[k].dst_fourcc == dst_fourcc)
			break;
	}

	if (k == num_codecs)
		return NULL;

	return &codecs[k];
}

static void coda_get_max_dimensions(struct coda_dev *dev,
				    const struct coda_codec *codec,
				    int *max_w, int *max_h)
{
	const struct coda_codec *codecs = dev->devtype->codecs;
	int num_codecs = dev->devtype->num_codecs;
	unsigned int w, h;
	int k;

	if (codec) {
		w = codec->max_w;
		h = codec->max_h;
	} else {
		for (k = 0, w = 0, h = 0; k < num_codecs; k++) {
			w = max(w, codecs[k].max_w);
			h = max(h, codecs[k].max_h);
		}
	}

	if (max_w)
		*max_w = w;
	if (max_h)
		*max_h = h;
}

static const struct coda_video_device *to_coda_video_device(struct video_device
							    *vdev)
{
	struct coda_dev *dev = video_get_drvdata(vdev);
	unsigned int i = vdev - dev->vfd;

	if (i >= dev->devtype->num_vdevs)
		return NULL;

	return dev->devtype->vdevs[i];
}

const char *coda_product_name(int product)
{
	static char buf[9];

	switch (product) {
	case CODA_DX6:
		return "CodaDx6";
	case CODA_HX4:
		return "CodaHx4";
	case CODA_7541:
		return "CODA7541";
	case CODA_960:
		return "CODA960";
	default:
		snprintf(buf, sizeof(buf), "(0x%04x)", product);
		return buf;
	}
}

static struct vdoa_data *coda_get_vdoa_data(void)
{
	struct device_node *vdoa_node;
	struct platform_device *vdoa_pdev;
	struct vdoa_data *vdoa_data = NULL;

	vdoa_node = of_find_compatible_node(NULL, NULL, "fsl,imx6q-vdoa");
	if (!vdoa_node)
		return NULL;

	vdoa_pdev = of_find_device_by_node(vdoa_node);
	if (!vdoa_pdev)
		goto out;

	vdoa_data = platform_get_drvdata(vdoa_pdev);
	if (!vdoa_data)
		vdoa_data = ERR_PTR(-EPROBE_DEFER);

out:
	of_node_put(vdoa_node);

	return vdoa_data;
}

/*
 * V4L2 ioctl() operations.
 */
static int coda_querycap(struct file *file, void *priv,
			 struct v4l2_capability *cap)
{
	struct coda_ctx *ctx = fh_to_ctx(priv);

	strscpy(cap->driver, CODA_NAME, sizeof(cap->driver));
	strscpy(cap->card, coda_product_name(ctx->dev->devtype->product),
		sizeof(cap->card));
	strscpy(cap->bus_info, "platform:" CODA_NAME, sizeof(cap->bus_info));
	cap->device_caps = V4L2_CAP_VIDEO_M2M | V4L2_CAP_STREAMING;
	cap->capabilities = cap->device_caps | V4L2_CAP_DEVICE_CAPS;

	return 0;
}

static int coda_enum_fmt(struct file *file, void *priv,
			 struct v4l2_fmtdesc *f)
{
	struct video_device *vdev = video_devdata(file);
	const struct coda_video_device *cvd = to_coda_video_device(vdev);
	struct coda_ctx *ctx = fh_to_ctx(priv);
	const u32 *formats;

	if (f->type == V4L2_BUF_TYPE_VIDEO_OUTPUT)
		formats = cvd->src_formats;
	else if (f->type == V4L2_BUF_TYPE_VIDEO_CAPTURE)
		formats = cvd->dst_formats;
	else
		return -EINVAL;

	if (f->index >= CODA_MAX_FORMATS || formats[f->index] == 0)
		return -EINVAL;

	/* Skip YUYV if the vdoa is not available */
	if (!ctx->vdoa && f->type == V4L2_BUF_TYPE_VIDEO_CAPTURE &&
	    formats[f->index] == V4L2_PIX_FMT_YUYV)
		return -EINVAL;

	f->pixelformat = formats[f->index];

	return 0;
}

static int coda_g_fmt(struct file *file, void *priv,
		      struct v4l2_format *f)
{
	struct coda_q_data *q_data;
	struct coda_ctx *ctx = fh_to_ctx(priv);

	q_data = get_q_data(ctx, f->type);
	if (!q_data)
		return -EINVAL;

	f->fmt.pix.field	= V4L2_FIELD_NONE;
	f->fmt.pix.pixelformat	= q_data->fourcc;
	f->fmt.pix.width	= q_data->width;
	f->fmt.pix.height	= q_data->height;
	f->fmt.pix.bytesperline = q_data->bytesperline;

	f->fmt.pix.sizeimage	= q_data->sizeimage;
	f->fmt.pix.colorspace	= ctx->colorspace;
	f->fmt.pix.xfer_func	= ctx->xfer_func;
	f->fmt.pix.ycbcr_enc	= ctx->ycbcr_enc;
	f->fmt.pix.quantization	= ctx->quantization;

	return 0;
}

static int coda_try_pixelformat(struct coda_ctx *ctx, struct v4l2_format *f)
{
	struct coda_q_data *q_data;
	const u32 *formats;
	int i;

	if (f->type == V4L2_BUF_TYPE_VIDEO_OUTPUT)
		formats = ctx->cvd->src_formats;
	else if (f->type == V4L2_BUF_TYPE_VIDEO_CAPTURE)
		formats = ctx->cvd->dst_formats;
	else
		return -EINVAL;

	for (i = 0; i < CODA_MAX_FORMATS; i++) {
		/* Skip YUYV if the vdoa is not available */
		if (!ctx->vdoa && f->type == V4L2_BUF_TYPE_VIDEO_CAPTURE &&
		    formats[i] == V4L2_PIX_FMT_YUYV)
			continue;

		if (formats[i] == f->fmt.pix.pixelformat) {
			f->fmt.pix.pixelformat = formats[i];
			return 0;
		}
	}

	/* Fall back to currently set pixelformat */
	q_data = get_q_data(ctx, f->type);
	f->fmt.pix.pixelformat = q_data->fourcc;

	return 0;
}

static int coda_try_fmt_vdoa(struct coda_ctx *ctx, struct v4l2_format *f,
			     bool *use_vdoa)
{
	int err;

	if (f->type != V4L2_BUF_TYPE_VIDEO_CAPTURE)
		return -EINVAL;

	if (!use_vdoa)
		return -EINVAL;

	if (!ctx->vdoa) {
		*use_vdoa = false;
		return 0;
	}

	err = vdoa_context_configure(NULL, round_up(f->fmt.pix.width, 16),
				     f->fmt.pix.height, f->fmt.pix.pixelformat);
	if (err) {
		*use_vdoa = false;
		return 0;
	}

	*use_vdoa = true;
	return 0;
}

static unsigned int coda_estimate_sizeimage(struct coda_ctx *ctx, u32 sizeimage,
					    u32 width, u32 height)
{
	/*
	 * This is a rough estimate for sensible compressed buffer
	 * sizes (between 1 and 16 bits per pixel). This could be
	 * improved by better format specific worst case estimates.
	 */
	return round_up(clamp(sizeimage, width * height / 8,
					 width * height * 2), PAGE_SIZE);
}

static int coda_try_fmt(struct coda_ctx *ctx, const struct coda_codec *codec,
			struct v4l2_format *f)
{
	struct coda_dev *dev = ctx->dev;
	unsigned int max_w, max_h;
	enum v4l2_field field;

	field = f->fmt.pix.field;
	if (field == V4L2_FIELD_ANY)
		field = V4L2_FIELD_NONE;
	else if (V4L2_FIELD_NONE != field)
		return -EINVAL;

	/* V4L2 specification suggests the driver corrects the format struct
	 * if any of the dimensions is unsupported */
	f->fmt.pix.field = field;

	coda_get_max_dimensions(dev, codec, &max_w, &max_h);
	v4l_bound_align_image(&f->fmt.pix.width, MIN_W, max_w, W_ALIGN,
			      &f->fmt.pix.height, MIN_H, max_h, H_ALIGN,
			      S_ALIGN);

	switch (f->fmt.pix.pixelformat) {
	case V4L2_PIX_FMT_NV12:
	case V4L2_PIX_FMT_YUV420:
	case V4L2_PIX_FMT_YVU420:
		/*
		 * Frame stride must be at least multiple of 8,
		 * but multiple of 16 for h.264 or JPEG 4:2:x
		 */
		f->fmt.pix.bytesperline = round_up(f->fmt.pix.width, 16);
		f->fmt.pix.sizeimage = f->fmt.pix.bytesperline *
					f->fmt.pix.height * 3 / 2;
		break;
	case V4L2_PIX_FMT_YUYV:
		f->fmt.pix.bytesperline = round_up(f->fmt.pix.width, 16) * 2;
		f->fmt.pix.sizeimage = f->fmt.pix.bytesperline *
					f->fmt.pix.height;
		break;
	case V4L2_PIX_FMT_YUV422P:
		f->fmt.pix.bytesperline = round_up(f->fmt.pix.width, 16);
		f->fmt.pix.sizeimage = f->fmt.pix.bytesperline *
					f->fmt.pix.height * 2;
		break;
	case V4L2_PIX_FMT_JPEG:
	case V4L2_PIX_FMT_H264:
	case V4L2_PIX_FMT_MPEG4:
	case V4L2_PIX_FMT_MPEG2:
		f->fmt.pix.bytesperline = 0;
		f->fmt.pix.sizeimage = coda_estimate_sizeimage(ctx,
							f->fmt.pix.sizeimage,
							f->fmt.pix.width,
							f->fmt.pix.height);
		break;
	default:
		BUG();
	}

	return 0;
}

static int coda_try_fmt_vid_cap(struct file *file, void *priv,
				struct v4l2_format *f)
{
	struct coda_ctx *ctx = fh_to_ctx(priv);
	const struct coda_q_data *q_data_src;
	const struct coda_codec *codec;
	struct vb2_queue *src_vq;
	int ret;
	bool use_vdoa;

	ret = coda_try_pixelformat(ctx, f);
	if (ret < 0)
		return ret;

	q_data_src = get_q_data(ctx, V4L2_BUF_TYPE_VIDEO_OUTPUT);

	/*
	 * If the source format is already fixed, only allow the same output
	 * resolution
	 */
	src_vq = v4l2_m2m_get_vq(ctx->fh.m2m_ctx, V4L2_BUF_TYPE_VIDEO_OUTPUT);
	if (vb2_is_streaming(src_vq)) {
		f->fmt.pix.width = q_data_src->width;
		f->fmt.pix.height = q_data_src->height;
	}

	f->fmt.pix.colorspace = ctx->colorspace;
	f->fmt.pix.xfer_func = ctx->xfer_func;
	f->fmt.pix.ycbcr_enc = ctx->ycbcr_enc;
	f->fmt.pix.quantization = ctx->quantization;

	q_data_src = get_q_data(ctx, V4L2_BUF_TYPE_VIDEO_OUTPUT);
	codec = coda_find_codec(ctx->dev, q_data_src->fourcc,
				f->fmt.pix.pixelformat);
	if (!codec)
		return -EINVAL;

	ret = coda_try_fmt(ctx, codec, f);
	if (ret < 0)
		return ret;

	/* The h.264 decoder only returns complete 16x16 macroblocks */
	if (codec && codec->src_fourcc == V4L2_PIX_FMT_H264) {
		f->fmt.pix.height = round_up(f->fmt.pix.height, 16);
		f->fmt.pix.bytesperline = round_up(f->fmt.pix.width, 16);
		f->fmt.pix.sizeimage = f->fmt.pix.bytesperline *
				       f->fmt.pix.height * 3 / 2;

		ret = coda_try_fmt_vdoa(ctx, f, &use_vdoa);
		if (ret < 0)
			return ret;

		if (f->fmt.pix.pixelformat == V4L2_PIX_FMT_YUYV) {
			if (!use_vdoa)
				return -EINVAL;

			f->fmt.pix.bytesperline = round_up(f->fmt.pix.width, 16) * 2;
			f->fmt.pix.sizeimage = f->fmt.pix.bytesperline *
				f->fmt.pix.height;
		}
	}

	return 0;
}

static void coda_set_default_colorspace(struct v4l2_pix_format *fmt)
{
	enum v4l2_colorspace colorspace;

	if (fmt->pixelformat == V4L2_PIX_FMT_JPEG)
		colorspace = V4L2_COLORSPACE_JPEG;
	else if (fmt->width <= 720 && fmt->height <= 576)
		colorspace = V4L2_COLORSPACE_SMPTE170M;
	else
		colorspace = V4L2_COLORSPACE_REC709;

	fmt->colorspace = colorspace;
	fmt->xfer_func = V4L2_XFER_FUNC_DEFAULT;
	fmt->ycbcr_enc = V4L2_YCBCR_ENC_DEFAULT;
	fmt->quantization = V4L2_QUANTIZATION_DEFAULT;
}

static int coda_try_fmt_vid_out(struct file *file, void *priv,
				struct v4l2_format *f)
{
	struct coda_ctx *ctx = fh_to_ctx(priv);
	struct coda_dev *dev = ctx->dev;
	const struct coda_q_data *q_data_dst;
	const struct coda_codec *codec;
	int ret;

	ret = coda_try_pixelformat(ctx, f);
	if (ret < 0)
		return ret;

	if (f->fmt.pix.colorspace == V4L2_COLORSPACE_DEFAULT)
		coda_set_default_colorspace(&f->fmt.pix);

	q_data_dst = get_q_data(ctx, V4L2_BUF_TYPE_VIDEO_CAPTURE);
	codec = coda_find_codec(dev, f->fmt.pix.pixelformat, q_data_dst->fourcc);

	return coda_try_fmt(ctx, codec, f);
}

static int coda_s_fmt(struct coda_ctx *ctx, struct v4l2_format *f,
		      struct v4l2_rect *r)
{
	struct coda_q_data *q_data;
	struct vb2_queue *vq;

	vq = v4l2_m2m_get_vq(ctx->fh.m2m_ctx, f->type);
	if (!vq)
		return -EINVAL;

	q_data = get_q_data(ctx, f->type);
	if (!q_data)
		return -EINVAL;

	if (vb2_is_busy(vq)) {
		v4l2_err(&ctx->dev->v4l2_dev, "%s: %s queue busy: %d\n",
			 __func__, v4l2_type_names[f->type], vq->num_buffers);
		return -EBUSY;
	}

	q_data->fourcc = f->fmt.pix.pixelformat;
	q_data->width = f->fmt.pix.width;
	q_data->height = f->fmt.pix.height;
	q_data->bytesperline = f->fmt.pix.bytesperline;
	q_data->sizeimage = f->fmt.pix.sizeimage;
	if (r) {
		q_data->rect = *r;
	} else {
		q_data->rect.left = 0;
		q_data->rect.top = 0;
		q_data->rect.width = f->fmt.pix.width;
		q_data->rect.height = f->fmt.pix.height;
	}

	switch (f->fmt.pix.pixelformat) {
	case V4L2_PIX_FMT_YUYV:
		ctx->tiled_map_type = GDI_TILED_FRAME_MB_RASTER_MAP;
		break;
	case V4L2_PIX_FMT_NV12:
		if (!disable_tiling && ctx->dev->devtype->product == CODA_960) {
			ctx->tiled_map_type = GDI_TILED_FRAME_MB_RASTER_MAP;
			break;
		}
		/* else fall through */
	case V4L2_PIX_FMT_YUV420:
	case V4L2_PIX_FMT_YVU420:
		ctx->tiled_map_type = GDI_LINEAR_FRAME_MAP;
		break;
	default:
		break;
	}

	if (ctx->tiled_map_type == GDI_TILED_FRAME_MB_RASTER_MAP &&
	    !coda_try_fmt_vdoa(ctx, f, &ctx->use_vdoa) &&
	    ctx->use_vdoa)
		vdoa_context_configure(ctx->vdoa,
				       round_up(f->fmt.pix.width, 16),
				       f->fmt.pix.height,
				       f->fmt.pix.pixelformat);
	else
		ctx->use_vdoa = false;

	coda_dbg(1, ctx, "Setting %s format, wxh: %dx%d, fmt: %4.4s %c\n",
		 v4l2_type_names[f->type], q_data->width, q_data->height,
		 (char *)&q_data->fourcc,
		 (ctx->tiled_map_type == GDI_LINEAR_FRAME_MAP) ? 'L' : 'T');

	return 0;
}

static int coda_s_fmt_vid_cap(struct file *file, void *priv,
			      struct v4l2_format *f)
{
	struct coda_ctx *ctx = fh_to_ctx(priv);
	struct coda_q_data *q_data_src;
	const struct coda_codec *codec;
	struct v4l2_rect r;
	int ret;

	ret = coda_try_fmt_vid_cap(file, priv, f);
	if (ret)
		return ret;

	q_data_src = get_q_data(ctx, V4L2_BUF_TYPE_VIDEO_OUTPUT);
	r.left = 0;
	r.top = 0;
	r.width = q_data_src->width;
	r.height = q_data_src->height;

	ret = coda_s_fmt(ctx, f, &r);
	if (ret)
		return ret;

	if (ctx->inst_type != CODA_INST_ENCODER)
		return 0;

	/* Setting the coded format determines the selected codec */
	codec = coda_find_codec(ctx->dev, q_data_src->fourcc,
				f->fmt.pix.pixelformat);
	if (!codec) {
		v4l2_err(&ctx->dev->v4l2_dev, "failed to determine codec\n");
		return -EINVAL;
	}
	ctx->codec = codec;

	ctx->colorspace = f->fmt.pix.colorspace;
	ctx->xfer_func = f->fmt.pix.xfer_func;
	ctx->ycbcr_enc = f->fmt.pix.ycbcr_enc;
	ctx->quantization = f->fmt.pix.quantization;

	return 0;
}

static int coda_s_fmt_vid_out(struct file *file, void *priv,
			      struct v4l2_format *f)
{
	struct coda_ctx *ctx = fh_to_ctx(priv);
	const struct coda_codec *codec;
	struct v4l2_format f_cap;
	struct vb2_queue *dst_vq;
	int ret;

	ret = coda_try_fmt_vid_out(file, priv, f);
	if (ret)
		return ret;

	ret = coda_s_fmt(ctx, f, NULL);
	if (ret)
		return ret;

	ctx->colorspace = f->fmt.pix.colorspace;
	ctx->xfer_func = f->fmt.pix.xfer_func;
	ctx->ycbcr_enc = f->fmt.pix.ycbcr_enc;
	ctx->quantization = f->fmt.pix.quantization;

	if (ctx->inst_type != CODA_INST_DECODER)
		return 0;

	/* Setting the coded format determines the selected codec */
	codec = coda_find_codec(ctx->dev, f->fmt.pix.pixelformat,
				V4L2_PIX_FMT_YUV420);
	if (!codec) {
		v4l2_err(&ctx->dev->v4l2_dev, "failed to determine codec\n");
		return -EINVAL;
	}
	ctx->codec = codec;

	dst_vq = v4l2_m2m_get_vq(ctx->fh.m2m_ctx, V4L2_BUF_TYPE_VIDEO_CAPTURE);
	if (!dst_vq)
		return -EINVAL;

	/*
	 * Setting the capture queue format is not possible while the capture
	 * queue is still busy. This is not an error, but the user will have to
	 * make sure themselves that the capture format is set correctly before
	 * starting the output queue again.
	 */
	if (vb2_is_busy(dst_vq))
		return 0;

	memset(&f_cap, 0, sizeof(f_cap));
	f_cap.type = V4L2_BUF_TYPE_VIDEO_CAPTURE;
	coda_g_fmt(file, priv, &f_cap);
	f_cap.fmt.pix.width = f->fmt.pix.width;
	f_cap.fmt.pix.height = f->fmt.pix.height;

	return coda_s_fmt_vid_cap(file, priv, &f_cap);
}

static int coda_reqbufs(struct file *file, void *priv,
			struct v4l2_requestbuffers *rb)
{
	struct coda_ctx *ctx = fh_to_ctx(priv);
	int ret;

	ret = v4l2_m2m_reqbufs(file, ctx->fh.m2m_ctx, rb);
	if (ret)
		return ret;

	/*
	 * Allow to allocate instance specific per-context buffers, such as
	 * bitstream ringbuffer, slice buffer, work buffer, etc. if needed.
	 */
	if (rb->type == V4L2_BUF_TYPE_VIDEO_OUTPUT && ctx->ops->reqbufs)
		return ctx->ops->reqbufs(ctx, rb);

	return 0;
}

static int coda_qbuf(struct file *file, void *priv,
		     struct v4l2_buffer *buf)
{
	struct coda_ctx *ctx = fh_to_ctx(priv);

	return v4l2_m2m_qbuf(file, ctx->fh.m2m_ctx, buf);
}

static bool coda_buf_is_end_of_stream(struct coda_ctx *ctx,
				      struct vb2_v4l2_buffer *buf)
{
	return ((ctx->bit_stream_param & CODA_BIT_STREAM_END_FLAG) &&
		(buf->sequence == (ctx->qsequence - 1)));
}

void coda_m2m_buf_done(struct coda_ctx *ctx, struct vb2_v4l2_buffer *buf,
		       enum vb2_buffer_state state)
{
	const struct v4l2_event eos_event = {
		.type = V4L2_EVENT_EOS
	};

	if (coda_buf_is_end_of_stream(ctx, buf)) {
		buf->flags |= V4L2_BUF_FLAG_LAST;

		v4l2_event_queue_fh(&ctx->fh, &eos_event);
	}

	v4l2_m2m_buf_done(buf, state);
}

static int coda_g_selection(struct file *file, void *fh,
			    struct v4l2_selection *s)
{
	struct coda_ctx *ctx = fh_to_ctx(fh);
	struct coda_q_data *q_data;
	struct v4l2_rect r, *rsel;

	q_data = get_q_data(ctx, s->type);
	if (!q_data)
		return -EINVAL;

	r.left = 0;
	r.top = 0;
	r.width = q_data->width;
	r.height = q_data->height;
	rsel = &q_data->rect;

	switch (s->target) {
	case V4L2_SEL_TGT_CROP_DEFAULT:
	case V4L2_SEL_TGT_CROP_BOUNDS:
		rsel = &r;
		/* fallthrough */
	case V4L2_SEL_TGT_CROP:
		if (s->type != V4L2_BUF_TYPE_VIDEO_OUTPUT)
			return -EINVAL;
		break;
	case V4L2_SEL_TGT_COMPOSE_BOUNDS:
	case V4L2_SEL_TGT_COMPOSE_PADDED:
		rsel = &r;
		/* fallthrough */
	case V4L2_SEL_TGT_COMPOSE:
	case V4L2_SEL_TGT_COMPOSE_DEFAULT:
		if (s->type != V4L2_BUF_TYPE_VIDEO_CAPTURE)
			return -EINVAL;
		break;
	default:
		return -EINVAL;
	}

	s->r = *rsel;

	return 0;
}

static int coda_s_selection(struct file *file, void *fh,
			    struct v4l2_selection *s)
{
	struct coda_ctx *ctx = fh_to_ctx(fh);
	struct coda_q_data *q_data;

	switch (s->target) {
	case V4L2_SEL_TGT_CROP:
		if (ctx->inst_type == CODA_INST_ENCODER &&
		    s->type == V4L2_BUF_TYPE_VIDEO_OUTPUT) {
			q_data = get_q_data(ctx, s->type);
			if (!q_data)
				return -EINVAL;

			s->r.left = 0;
			s->r.top = 0;
			s->r.width = clamp(s->r.width, 2U, q_data->width);
			s->r.height = clamp(s->r.height, 2U, q_data->height);

			if (s->flags & V4L2_SEL_FLAG_LE) {
				s->r.width = round_up(s->r.width, 2);
				s->r.height = round_up(s->r.height, 2);
			} else {
				s->r.width = round_down(s->r.width, 2);
				s->r.height = round_down(s->r.height, 2);
			}

			q_data->rect = s->r;

			coda_dbg(1, ctx, "Setting crop rectangle: %dx%d\n",
				 s->r.width, s->r.height);

			return 0;
		}
		/* else fall through */
	case V4L2_SEL_TGT_NATIVE_SIZE:
	case V4L2_SEL_TGT_COMPOSE:
		return coda_g_selection(file, fh, s);
	default:
		/* v4l2-compliance expects this to fail for read-only targets */
		return -EINVAL;
	}
}

static int coda_try_encoder_cmd(struct file *file, void *fh,
				struct v4l2_encoder_cmd *ec)
{
	struct coda_ctx *ctx = fh_to_ctx(fh);

	if (ctx->inst_type != CODA_INST_ENCODER)
		return -ENOTTY;

	if (ec->cmd != V4L2_ENC_CMD_STOP)
		return -EINVAL;

	if (ec->flags & V4L2_ENC_CMD_STOP_AT_GOP_END)
		return -EINVAL;

	return 0;
}

static int coda_encoder_cmd(struct file *file, void *fh,
			    struct v4l2_encoder_cmd *ec)
{
	struct coda_ctx *ctx = fh_to_ctx(fh);
	struct vb2_queue *dst_vq;
	int ret;

	ret = coda_try_encoder_cmd(file, fh, ec);
	if (ret < 0)
		return ret;

	/* Set the stream-end flag on this context */
	ctx->bit_stream_param |= CODA_BIT_STREAM_END_FLAG;

	/* If there is no buffer in flight, wake up */
	if (!ctx->streamon_out || ctx->qsequence == ctx->osequence) {
		dst_vq = v4l2_m2m_get_vq(ctx->fh.m2m_ctx,
					 V4L2_BUF_TYPE_VIDEO_CAPTURE);
		dst_vq->last_buffer_dequeued = true;
		wake_up(&dst_vq->done_wq);
	}

	return 0;
}

static int coda_try_decoder_cmd(struct file *file, void *fh,
				struct v4l2_decoder_cmd *dc)
{
	struct coda_ctx *ctx = fh_to_ctx(fh);

	if (ctx->inst_type != CODA_INST_DECODER)
		return -ENOTTY;

	if (dc->cmd != V4L2_DEC_CMD_STOP)
		return -EINVAL;

	if (dc->flags & V4L2_DEC_CMD_STOP_TO_BLACK)
		return -EINVAL;

	if (!(dc->flags & V4L2_DEC_CMD_STOP_IMMEDIATELY) && (dc->stop.pts != 0))
		return -EINVAL;

	return 0;
}

static int coda_decoder_cmd(struct file *file, void *fh,
			    struct v4l2_decoder_cmd *dc)
{
	struct coda_ctx *ctx = fh_to_ctx(fh);
	int ret;

	ret = coda_try_decoder_cmd(file, fh, dc);
	if (ret < 0)
		return ret;

	/* Set the stream-end flag on this context */
	coda_bit_stream_end_flag(ctx);
	ctx->hold = false;
	v4l2_m2m_try_schedule(ctx->fh.m2m_ctx);

	return 0;
}

<<<<<<< HEAD
=======
static int coda_enum_framesizes(struct file *file, void *fh,
				struct v4l2_frmsizeenum *fsize)
{
	struct coda_ctx *ctx = fh_to_ctx(fh);
	struct coda_q_data *q_data_dst;
	const struct coda_codec *codec;

	if (ctx->inst_type != CODA_INST_ENCODER)
		return -ENOTTY;

	if (fsize->index)
		return -EINVAL;

	if (coda_format_normalize_yuv(fsize->pixel_format) ==
	    V4L2_PIX_FMT_YUV420) {
		q_data_dst = get_q_data(ctx, V4L2_BUF_TYPE_VIDEO_CAPTURE);
		codec = coda_find_codec(ctx->dev, fsize->pixel_format,
					q_data_dst->fourcc);
	} else {
		codec = coda_find_codec(ctx->dev, V4L2_PIX_FMT_YUV420,
					fsize->pixel_format);
	}
	if (!codec)
		return -EINVAL;

	fsize->type = V4L2_FRMSIZE_TYPE_CONTINUOUS;
	fsize->stepwise.min_width = MIN_W;
	fsize->stepwise.max_width = codec->max_w;
	fsize->stepwise.step_width = 1;
	fsize->stepwise.min_height = MIN_H;
	fsize->stepwise.max_height = codec->max_h;
	fsize->stepwise.step_height = 1;

	return 0;
}

>>>>>>> 0ecfebd2
static int coda_enum_frameintervals(struct file *file, void *fh,
				    struct v4l2_frmivalenum *f)
{
	struct coda_ctx *ctx = fh_to_ctx(fh);
	int i;

	if (f->index)
		return -EINVAL;

	/* Disallow YUYV if the vdoa is not available */
	if (!ctx->vdoa && f->pixel_format == V4L2_PIX_FMT_YUYV)
		return -EINVAL;

	for (i = 0; i < CODA_MAX_FORMATS; i++) {
		if (f->pixel_format == ctx->cvd->src_formats[i] ||
		    f->pixel_format == ctx->cvd->dst_formats[i])
			break;
	}
	if (i == CODA_MAX_FORMATS)
		return -EINVAL;

	f->type = V4L2_FRMIVAL_TYPE_CONTINUOUS;
	f->stepwise.min.numerator = 1;
	f->stepwise.min.denominator = 65535;
	f->stepwise.max.numerator = 65536;
	f->stepwise.max.denominator = 1;
	f->stepwise.step.numerator = 1;
	f->stepwise.step.denominator = 1;

	return 0;
}

static int coda_g_parm(struct file *file, void *fh, struct v4l2_streamparm *a)
{
	struct coda_ctx *ctx = fh_to_ctx(fh);
	struct v4l2_fract *tpf;

	if (a->type != V4L2_BUF_TYPE_VIDEO_OUTPUT)
		return -EINVAL;

	a->parm.output.capability = V4L2_CAP_TIMEPERFRAME;
	tpf = &a->parm.output.timeperframe;
	tpf->denominator = ctx->params.framerate & CODA_FRATE_RES_MASK;
	tpf->numerator = 1 + (ctx->params.framerate >>
			      CODA_FRATE_DIV_OFFSET);

	return 0;
}

/*
 * Approximate timeperframe v4l2_fract with values that can be written
 * into the 16-bit CODA_FRATE_DIV and CODA_FRATE_RES fields.
 */
static void coda_approximate_timeperframe(struct v4l2_fract *timeperframe)
{
	struct v4l2_fract s = *timeperframe;
	struct v4l2_fract f0;
	struct v4l2_fract f1 = { 1, 0 };
	struct v4l2_fract f2 = { 0, 1 };
	unsigned int i, div, s_denominator;

	/* Lower bound is 1/65535 */
	if (s.numerator == 0 || s.denominator / s.numerator > 65535) {
		timeperframe->numerator = 1;
		timeperframe->denominator = 65535;
		return;
	}

	/* Upper bound is 65536/1 */
	if (s.denominator == 0 || s.numerator / s.denominator > 65536) {
		timeperframe->numerator = 65536;
		timeperframe->denominator = 1;
		return;
	}

	/* Reduce fraction to lowest terms */
	div = gcd(s.numerator, s.denominator);
	if (div > 1) {
		s.numerator /= div;
		s.denominator /= div;
	}

	if (s.numerator <= 65536 && s.denominator < 65536) {
		*timeperframe = s;
		return;
	}

	/* Find successive convergents from continued fraction expansion */
	while (f2.numerator <= 65536 && f2.denominator < 65536) {
		f0 = f1;
		f1 = f2;

		/* Stop when f2 exactly equals timeperframe */
		if (s.numerator == 0)
			break;

		i = s.denominator / s.numerator;

		f2.numerator = f0.numerator + i * f1.numerator;
		f2.denominator = f0.denominator + i * f2.denominator;

		s_denominator = s.numerator;
		s.numerator = s.denominator % s.numerator;
		s.denominator = s_denominator;
	}

	*timeperframe = f1;
}

static uint32_t coda_timeperframe_to_frate(struct v4l2_fract *timeperframe)
{
	return ((timeperframe->numerator - 1) << CODA_FRATE_DIV_OFFSET) |
		timeperframe->denominator;
}

static int coda_s_parm(struct file *file, void *fh, struct v4l2_streamparm *a)
{
	struct coda_ctx *ctx = fh_to_ctx(fh);
	struct v4l2_fract *tpf;

	if (a->type != V4L2_BUF_TYPE_VIDEO_OUTPUT)
		return -EINVAL;

	a->parm.output.capability = V4L2_CAP_TIMEPERFRAME;
	tpf = &a->parm.output.timeperframe;
	coda_approximate_timeperframe(tpf);
	ctx->params.framerate = coda_timeperframe_to_frate(tpf);

	return 0;
}

static int coda_subscribe_event(struct v4l2_fh *fh,
				const struct v4l2_event_subscription *sub)
{
	switch (sub->type) {
	case V4L2_EVENT_EOS:
		return v4l2_event_subscribe(fh, sub, 0, NULL);
	default:
		return v4l2_ctrl_subscribe_event(fh, sub);
	}
}

static const struct v4l2_ioctl_ops coda_ioctl_ops = {
	.vidioc_querycap	= coda_querycap,

	.vidioc_enum_fmt_vid_cap = coda_enum_fmt,
	.vidioc_g_fmt_vid_cap	= coda_g_fmt,
	.vidioc_try_fmt_vid_cap	= coda_try_fmt_vid_cap,
	.vidioc_s_fmt_vid_cap	= coda_s_fmt_vid_cap,

	.vidioc_enum_fmt_vid_out = coda_enum_fmt,
	.vidioc_g_fmt_vid_out	= coda_g_fmt,
	.vidioc_try_fmt_vid_out	= coda_try_fmt_vid_out,
	.vidioc_s_fmt_vid_out	= coda_s_fmt_vid_out,

	.vidioc_reqbufs		= coda_reqbufs,
	.vidioc_querybuf	= v4l2_m2m_ioctl_querybuf,

	.vidioc_qbuf		= coda_qbuf,
	.vidioc_expbuf		= v4l2_m2m_ioctl_expbuf,
	.vidioc_dqbuf		= v4l2_m2m_ioctl_dqbuf,
	.vidioc_create_bufs	= v4l2_m2m_ioctl_create_bufs,
	.vidioc_prepare_buf	= v4l2_m2m_ioctl_prepare_buf,

	.vidioc_streamon	= v4l2_m2m_ioctl_streamon,
	.vidioc_streamoff	= v4l2_m2m_ioctl_streamoff,

	.vidioc_g_selection	= coda_g_selection,
	.vidioc_s_selection	= coda_s_selection,

	.vidioc_try_encoder_cmd	= coda_try_encoder_cmd,
	.vidioc_encoder_cmd	= coda_encoder_cmd,
	.vidioc_try_decoder_cmd	= coda_try_decoder_cmd,
	.vidioc_decoder_cmd	= coda_decoder_cmd,

	.vidioc_g_parm		= coda_g_parm,
	.vidioc_s_parm		= coda_s_parm,

<<<<<<< HEAD
=======
	.vidioc_enum_framesizes	= coda_enum_framesizes,
>>>>>>> 0ecfebd2
	.vidioc_enum_frameintervals = coda_enum_frameintervals,

	.vidioc_subscribe_event = coda_subscribe_event,
	.vidioc_unsubscribe_event = v4l2_event_unsubscribe,
};

/*
 * Mem-to-mem operations.
 */

static void coda_device_run(void *m2m_priv)
{
	struct coda_ctx *ctx = m2m_priv;
	struct coda_dev *dev = ctx->dev;

	queue_work(dev->workqueue, &ctx->pic_run_work);
}

static void coda_pic_run_work(struct work_struct *work)
{
	struct coda_ctx *ctx = container_of(work, struct coda_ctx, pic_run_work);
	struct coda_dev *dev = ctx->dev;
	int ret;

	mutex_lock(&ctx->buffer_mutex);
	mutex_lock(&dev->coda_mutex);

	ret = ctx->ops->prepare_run(ctx);
	if (ret < 0 && ctx->inst_type == CODA_INST_DECODER) {
		mutex_unlock(&dev->coda_mutex);
		mutex_unlock(&ctx->buffer_mutex);
		/* job_finish scheduled by prepare_decode */
		return;
	}

	if (!wait_for_completion_timeout(&ctx->completion,
					 msecs_to_jiffies(1000))) {
		dev_err(&dev->plat_dev->dev, "CODA PIC_RUN timeout\n");

		ctx->hold = true;

		coda_hw_reset(ctx);

		if (ctx->ops->run_timeout)
			ctx->ops->run_timeout(ctx);
	} else if (!ctx->aborting) {
		ctx->ops->finish_run(ctx);
	}

	if ((ctx->aborting || (!ctx->streamon_cap && !ctx->streamon_out)) &&
	    ctx->ops->seq_end_work)
		queue_work(dev->workqueue, &ctx->seq_end_work);

	mutex_unlock(&dev->coda_mutex);
	mutex_unlock(&ctx->buffer_mutex);

	v4l2_m2m_job_finish(ctx->dev->m2m_dev, ctx->fh.m2m_ctx);
}

static int coda_job_ready(void *m2m_priv)
{
	struct coda_ctx *ctx = m2m_priv;
	int src_bufs = v4l2_m2m_num_src_bufs_ready(ctx->fh.m2m_ctx);

	/*
	 * For both 'P' and 'key' frame cases 1 picture
	 * and 1 frame are needed. In the decoder case,
	 * the compressed frame can be in the bitstream.
	 */
	if (!src_bufs && ctx->inst_type != CODA_INST_DECODER) {
		coda_dbg(1, ctx, "not ready: not enough vid-out buffers.\n");
		return 0;
	}

	if (!v4l2_m2m_num_dst_bufs_ready(ctx->fh.m2m_ctx)) {
		coda_dbg(1, ctx, "not ready: not enough vid-cap buffers.\n");
		return 0;
	}

	if (ctx->inst_type == CODA_INST_DECODER && ctx->use_bit) {
		bool stream_end = ctx->bit_stream_param &
				  CODA_BIT_STREAM_END_FLAG;
		int num_metas = ctx->num_metas;
		struct coda_buffer_meta *meta;
		unsigned int count;

		count = hweight32(ctx->frm_dis_flg);
		if (ctx->use_vdoa && count >= (ctx->num_internal_frames - 1)) {
			coda_dbg(1, ctx,
				 "not ready: all internal buffers in use: %d/%d (0x%x)",
				 count, ctx->num_internal_frames,
				 ctx->frm_dis_flg);
			return 0;
		}

		if (ctx->hold && !src_bufs) {
			coda_dbg(1, ctx,
				 "not ready: on hold for more buffers.\n");
			return 0;
		}

		if (!stream_end && (num_metas + src_bufs) < 2) {
			coda_dbg(1, ctx,
				 "not ready: need 2 buffers available (queue:%d + bitstream:%d)\n",
				 num_metas, src_bufs);
			return 0;
		}

		meta = list_first_entry(&ctx->buffer_meta_list,
					struct coda_buffer_meta, list);
		if (!coda_bitstream_can_fetch_past(ctx, meta->end) &&
		    !stream_end) {
			coda_dbg(1, ctx,
				 "not ready: not enough bitstream data to read past %u (%u)\n",
				 meta->end, ctx->bitstream_fifo.kfifo.in);
			return 0;
		}
	}

	if (ctx->aborting) {
		coda_dbg(1, ctx, "not ready: aborting\n");
		return 0;
	}

	coda_dbg(1, ctx, "job ready\n");

	return 1;
}

static void coda_job_abort(void *priv)
{
	struct coda_ctx *ctx = priv;

	ctx->aborting = 1;

	coda_dbg(1, ctx, "job abort\n");
}

static const struct v4l2_m2m_ops coda_m2m_ops = {
	.device_run	= coda_device_run,
	.job_ready	= coda_job_ready,
	.job_abort	= coda_job_abort,
};

static void set_default_params(struct coda_ctx *ctx)
{
	unsigned int max_w, max_h, usize, csize;

	ctx->codec = coda_find_codec(ctx->dev, ctx->cvd->src_formats[0],
				     ctx->cvd->dst_formats[0]);
	max_w = min(ctx->codec->max_w, 1920U);
	max_h = min(ctx->codec->max_h, 1088U);
	usize = max_w * max_h * 3 / 2;
	csize = coda_estimate_sizeimage(ctx, usize, max_w, max_h);

	ctx->params.codec_mode = ctx->codec->mode;
	if (ctx->cvd->src_formats[0] == V4L2_PIX_FMT_JPEG)
		ctx->colorspace = V4L2_COLORSPACE_JPEG;
	else
		ctx->colorspace = V4L2_COLORSPACE_REC709;
	ctx->xfer_func = V4L2_XFER_FUNC_DEFAULT;
	ctx->ycbcr_enc = V4L2_YCBCR_ENC_DEFAULT;
	ctx->quantization = V4L2_QUANTIZATION_DEFAULT;
	ctx->params.framerate = 30;

	/* Default formats for output and input queues */
	ctx->q_data[V4L2_M2M_SRC].fourcc = ctx->cvd->src_formats[0];
	ctx->q_data[V4L2_M2M_DST].fourcc = ctx->cvd->dst_formats[0];
	ctx->q_data[V4L2_M2M_SRC].width = max_w;
	ctx->q_data[V4L2_M2M_SRC].height = max_h;
	ctx->q_data[V4L2_M2M_DST].width = max_w;
	ctx->q_data[V4L2_M2M_DST].height = max_h;
	if (ctx->codec->src_fourcc == V4L2_PIX_FMT_YUV420) {
		ctx->q_data[V4L2_M2M_SRC].bytesperline = max_w;
		ctx->q_data[V4L2_M2M_SRC].sizeimage = usize;
		ctx->q_data[V4L2_M2M_DST].bytesperline = 0;
		ctx->q_data[V4L2_M2M_DST].sizeimage = csize;
	} else {
		ctx->q_data[V4L2_M2M_SRC].bytesperline = 0;
		ctx->q_data[V4L2_M2M_SRC].sizeimage = csize;
		ctx->q_data[V4L2_M2M_DST].bytesperline = max_w;
		ctx->q_data[V4L2_M2M_DST].sizeimage = usize;
	}
	ctx->q_data[V4L2_M2M_SRC].rect.width = max_w;
	ctx->q_data[V4L2_M2M_SRC].rect.height = max_h;
	ctx->q_data[V4L2_M2M_DST].rect.width = max_w;
	ctx->q_data[V4L2_M2M_DST].rect.height = max_h;

	/*
	 * Since the RBC2AXI logic only supports a single chroma plane,
	 * macroblock tiling only works for to NV12 pixel format.
	 */
	ctx->tiled_map_type = GDI_LINEAR_FRAME_MAP;
}

/*
 * Queue operations
 */
static int coda_queue_setup(struct vb2_queue *vq,
				unsigned int *nbuffers, unsigned int *nplanes,
				unsigned int sizes[], struct device *alloc_devs[])
{
	struct coda_ctx *ctx = vb2_get_drv_priv(vq);
	struct coda_q_data *q_data;
	unsigned int size;

	q_data = get_q_data(ctx, vq->type);
	size = q_data->sizeimage;

	if (*nplanes)
		return sizes[0] < size ? -EINVAL : 0;

	*nplanes = 1;
	sizes[0] = size;

	coda_dbg(1, ctx, "get %d buffer(s) of size %d each.\n", *nbuffers,
		 size);

	return 0;
}

static int coda_buf_prepare(struct vb2_buffer *vb)
{
	struct vb2_v4l2_buffer *vbuf = to_vb2_v4l2_buffer(vb);
	struct coda_ctx *ctx = vb2_get_drv_priv(vb->vb2_queue);
	struct coda_q_data *q_data;

	q_data = get_q_data(ctx, vb->vb2_queue->type);
	if (V4L2_TYPE_IS_OUTPUT(vb->vb2_queue->type)) {
		if (vbuf->field == V4L2_FIELD_ANY)
			vbuf->field = V4L2_FIELD_NONE;
		if (vbuf->field != V4L2_FIELD_NONE) {
			v4l2_warn(&ctx->dev->v4l2_dev,
				  "%s field isn't supported\n", __func__);
			return -EINVAL;
		}
	}

	if (vb2_plane_size(vb, 0) < q_data->sizeimage) {
		v4l2_warn(&ctx->dev->v4l2_dev,
			  "%s data will not fit into plane (%lu < %lu)\n",
			  __func__, vb2_plane_size(vb, 0),
			  (long)q_data->sizeimage);
		return -EINVAL;
	}

	return 0;
}

static void coda_update_menu_ctrl(struct v4l2_ctrl *ctrl, int value)
{
	if (!ctrl)
		return;

	v4l2_ctrl_lock(ctrl);

	/*
	 * Extend the control range if the parsed stream contains a known but
	 * unsupported value or level.
	 */
	if (value > ctrl->maximum) {
		__v4l2_ctrl_modify_range(ctrl, ctrl->minimum, value,
			ctrl->menu_skip_mask & ~(1 << value),
			ctrl->default_value);
	} else if (value < ctrl->minimum) {
		__v4l2_ctrl_modify_range(ctrl, value, ctrl->maximum,
			ctrl->menu_skip_mask & ~(1 << value),
			ctrl->default_value);
	}

	__v4l2_ctrl_s_ctrl(ctrl, value);

	v4l2_ctrl_unlock(ctrl);
}

static void coda_update_h264_profile_ctrl(struct coda_ctx *ctx)
{
	const char * const *profile_names;
	int profile;

	profile = coda_h264_profile(ctx->params.h264_profile_idc);
	if (profile < 0) {
		v4l2_warn(&ctx->dev->v4l2_dev, "Invalid H264 Profile: %u\n",
			  ctx->params.h264_profile_idc);
		return;
	}

	coda_update_menu_ctrl(ctx->h264_profile_ctrl, profile);

	profile_names = v4l2_ctrl_get_menu(V4L2_CID_MPEG_VIDEO_H264_PROFILE);

	coda_dbg(1, ctx, "Parsed H264 Profile: %s\n", profile_names[profile]);
}

static void coda_update_h264_level_ctrl(struct coda_ctx *ctx)
{
	const char * const *level_names;
	int level;

	level = coda_h264_level(ctx->params.h264_level_idc);
	if (level < 0) {
		v4l2_warn(&ctx->dev->v4l2_dev, "Invalid H264 Level: %u\n",
			  ctx->params.h264_level_idc);
		return;
	}

	coda_update_menu_ctrl(ctx->h264_level_ctrl, level);

	level_names = v4l2_ctrl_get_menu(V4L2_CID_MPEG_VIDEO_H264_LEVEL);

	coda_dbg(1, ctx, "Parsed H264 Level: %s\n", level_names[level]);
}

static void coda_buf_queue(struct vb2_buffer *vb)
{
	struct vb2_v4l2_buffer *vbuf = to_vb2_v4l2_buffer(vb);
	struct coda_ctx *ctx = vb2_get_drv_priv(vb->vb2_queue);
	struct vb2_queue *vq = vb->vb2_queue;
	struct coda_q_data *q_data;

	q_data = get_q_data(ctx, vb->vb2_queue->type);

	/*
	 * In the decoder case, immediately try to copy the buffer into the
	 * bitstream ringbuffer and mark it as ready to be dequeued.
	 */
	if (ctx->bitstream.size && vq->type == V4L2_BUF_TYPE_VIDEO_OUTPUT) {
		/*
		 * For backwards compatibility, queuing an empty buffer marks
		 * the stream end
		 */
		if (vb2_get_plane_payload(vb, 0) == 0)
			coda_bit_stream_end_flag(ctx);

		if (q_data->fourcc == V4L2_PIX_FMT_H264) {
			/*
			 * Unless already done, try to obtain profile_idc and
			 * level_idc from the SPS header. This allows to decide
			 * whether to enable reordering during sequence
			 * initialization.
			 */
			if (!ctx->params.h264_profile_idc) {
				coda_sps_parse_profile(ctx, vb);
				coda_update_h264_profile_ctrl(ctx);
				coda_update_h264_level_ctrl(ctx);
			}
		}

		mutex_lock(&ctx->bitstream_mutex);
		v4l2_m2m_buf_queue(ctx->fh.m2m_ctx, vbuf);
		if (vb2_is_streaming(vb->vb2_queue))
			/* This set buf->sequence = ctx->qsequence++ */
			coda_fill_bitstream(ctx, NULL);
		mutex_unlock(&ctx->bitstream_mutex);
	} else {
		if (ctx->inst_type == CODA_INST_ENCODER &&
		    vq->type == V4L2_BUF_TYPE_VIDEO_OUTPUT)
			vbuf->sequence = ctx->qsequence++;
		v4l2_m2m_buf_queue(ctx->fh.m2m_ctx, vbuf);
	}
}

int coda_alloc_aux_buf(struct coda_dev *dev, struct coda_aux_buf *buf,
		       size_t size, const char *name, struct dentry *parent)
{
	buf->vaddr = dma_alloc_coherent(&dev->plat_dev->dev, size, &buf->paddr,
					GFP_KERNEL);
	if (!buf->vaddr) {
		v4l2_err(&dev->v4l2_dev,
			 "Failed to allocate %s buffer of size %zu\n",
			 name, size);
		return -ENOMEM;
	}

	buf->size = size;

	if (name && parent) {
		buf->blob.data = buf->vaddr;
		buf->blob.size = size;
		buf->dentry = debugfs_create_blob(name, 0644, parent,
						  &buf->blob);
		if (!buf->dentry)
			dev_warn(&dev->plat_dev->dev,
				 "failed to create debugfs entry %s\n", name);
	}

	return 0;
}

void coda_free_aux_buf(struct coda_dev *dev,
		       struct coda_aux_buf *buf)
{
	if (buf->vaddr) {
		dma_free_coherent(&dev->plat_dev->dev, buf->size,
				  buf->vaddr, buf->paddr);
		buf->vaddr = NULL;
		buf->size = 0;
		debugfs_remove(buf->dentry);
		buf->dentry = NULL;
	}
}

static int coda_start_streaming(struct vb2_queue *q, unsigned int count)
{
	struct coda_ctx *ctx = vb2_get_drv_priv(q);
	struct v4l2_device *v4l2_dev = &ctx->dev->v4l2_dev;
	struct coda_q_data *q_data_src, *q_data_dst;
	struct v4l2_m2m_buffer *m2m_buf, *tmp;
	struct vb2_v4l2_buffer *buf;
	struct list_head list;
	int ret = 0;

	if (count < 1)
		return -EINVAL;

	coda_dbg(1, ctx, "start streaming %s\n", v4l2_type_names[q->type]);

	INIT_LIST_HEAD(&list);

	q_data_src = get_q_data(ctx, V4L2_BUF_TYPE_VIDEO_OUTPUT);
	if (q->type == V4L2_BUF_TYPE_VIDEO_OUTPUT) {
		if (ctx->inst_type == CODA_INST_DECODER && ctx->use_bit) {
			/* copy the buffers that were queued before streamon */
			mutex_lock(&ctx->bitstream_mutex);
			coda_fill_bitstream(ctx, &list);
			mutex_unlock(&ctx->bitstream_mutex);

			if (coda_get_bitstream_payload(ctx) < 512) {
				ret = -EINVAL;
				goto err;
			}
		}

		ctx->streamon_out = 1;
	} else {
		ctx->streamon_cap = 1;
	}

	/* Don't start the coda unless both queues are on */
	if (!(ctx->streamon_out && ctx->streamon_cap))
		goto out;

	q_data_dst = get_q_data(ctx, V4L2_BUF_TYPE_VIDEO_CAPTURE);
	if ((q_data_src->rect.width != q_data_dst->width &&
	     round_up(q_data_src->rect.width, 16) != q_data_dst->width) ||
	    (q_data_src->rect.height != q_data_dst->height &&
	     round_up(q_data_src->rect.height, 16) != q_data_dst->height)) {
		v4l2_err(v4l2_dev, "can't convert %dx%d to %dx%d\n",
			 q_data_src->rect.width, q_data_src->rect.height,
			 q_data_dst->width, q_data_dst->height);
		ret = -EINVAL;
		goto err;
	}

	/* Allow BIT decoder device_run with no new buffers queued */
	if (ctx->inst_type == CODA_INST_DECODER && ctx->use_bit)
		v4l2_m2m_set_src_buffered(ctx->fh.m2m_ctx, true);

	ctx->gopcounter = ctx->params.gop_size - 1;

	if (q_data_dst->fourcc == V4L2_PIX_FMT_JPEG)
		ctx->params.gop_size = 1;
	ctx->gopcounter = ctx->params.gop_size - 1;

	ret = ctx->ops->start_streaming(ctx);
	if (ctx->inst_type == CODA_INST_DECODER) {
		if (ret == -EAGAIN)
			goto out;
	}
	if (ret < 0)
		goto err;

out:
	if (q->type == V4L2_BUF_TYPE_VIDEO_OUTPUT) {
		list_for_each_entry_safe(m2m_buf, tmp, &list, list) {
			list_del(&m2m_buf->list);
			v4l2_m2m_buf_done(&m2m_buf->vb, VB2_BUF_STATE_DONE);
		}
	}
	return 0;

err:
	if (q->type == V4L2_BUF_TYPE_VIDEO_OUTPUT) {
		list_for_each_entry_safe(m2m_buf, tmp, &list, list) {
			list_del(&m2m_buf->list);
			v4l2_m2m_buf_done(&m2m_buf->vb, VB2_BUF_STATE_QUEUED);
		}
		while ((buf = v4l2_m2m_src_buf_remove(ctx->fh.m2m_ctx)))
			v4l2_m2m_buf_done(buf, VB2_BUF_STATE_QUEUED);
	} else {
		while ((buf = v4l2_m2m_dst_buf_remove(ctx->fh.m2m_ctx)))
			v4l2_m2m_buf_done(buf, VB2_BUF_STATE_QUEUED);
	}
	return ret;
}

static void coda_stop_streaming(struct vb2_queue *q)
{
	struct coda_ctx *ctx = vb2_get_drv_priv(q);
	struct coda_dev *dev = ctx->dev;
	struct vb2_v4l2_buffer *buf;
	bool stop;

	stop = ctx->streamon_out && ctx->streamon_cap;

	coda_dbg(1, ctx, "stop streaming %s\n", v4l2_type_names[q->type]);

	if (q->type == V4L2_BUF_TYPE_VIDEO_OUTPUT) {
		ctx->streamon_out = 0;

		coda_bit_stream_end_flag(ctx);

		ctx->qsequence = 0;

		while ((buf = v4l2_m2m_src_buf_remove(ctx->fh.m2m_ctx)))
			v4l2_m2m_buf_done(buf, VB2_BUF_STATE_ERROR);
	} else {
		ctx->streamon_cap = 0;

		ctx->osequence = 0;
		ctx->sequence_offset = 0;

		while ((buf = v4l2_m2m_dst_buf_remove(ctx->fh.m2m_ctx)))
			v4l2_m2m_buf_done(buf, VB2_BUF_STATE_ERROR);
	}

	if (stop) {
		struct coda_buffer_meta *meta;

		if (ctx->ops->seq_end_work) {
			queue_work(dev->workqueue, &ctx->seq_end_work);
			flush_work(&ctx->seq_end_work);
		}
		spin_lock(&ctx->buffer_meta_lock);
		while (!list_empty(&ctx->buffer_meta_list)) {
			meta = list_first_entry(&ctx->buffer_meta_list,
						struct coda_buffer_meta, list);
			list_del(&meta->list);
			kfree(meta);
		}
		ctx->num_metas = 0;
		spin_unlock(&ctx->buffer_meta_lock);
		kfifo_init(&ctx->bitstream_fifo,
			ctx->bitstream.vaddr, ctx->bitstream.size);
		ctx->runcounter = 0;
		ctx->aborting = 0;
		ctx->hold = false;
	}

	if (!ctx->streamon_out && !ctx->streamon_cap)
		ctx->bit_stream_param &= ~CODA_BIT_STREAM_END_FLAG;
}

static const struct vb2_ops coda_qops = {
	.queue_setup		= coda_queue_setup,
	.buf_prepare		= coda_buf_prepare,
	.buf_queue		= coda_buf_queue,
	.start_streaming	= coda_start_streaming,
	.stop_streaming		= coda_stop_streaming,
	.wait_prepare		= vb2_ops_wait_prepare,
	.wait_finish		= vb2_ops_wait_finish,
};

static int coda_s_ctrl(struct v4l2_ctrl *ctrl)
{
	struct coda_ctx *ctx =
			container_of(ctrl->handler, struct coda_ctx, ctrls);

	coda_dbg(1, ctx, "s_ctrl: id = 0x%x, name = \"%s\", val = %d\n",
		 ctrl->id, ctrl->name, ctrl->val);

	switch (ctrl->id) {
	case V4L2_CID_HFLIP:
		if (ctrl->val)
			ctx->params.rot_mode |= CODA_MIR_HOR;
		else
			ctx->params.rot_mode &= ~CODA_MIR_HOR;
		break;
	case V4L2_CID_VFLIP:
		if (ctrl->val)
			ctx->params.rot_mode |= CODA_MIR_VER;
		else
			ctx->params.rot_mode &= ~CODA_MIR_VER;
		break;
	case V4L2_CID_MPEG_VIDEO_BITRATE:
		ctx->params.bitrate = ctrl->val / 1000;
		break;
	case V4L2_CID_MPEG_VIDEO_GOP_SIZE:
		ctx->params.gop_size = ctrl->val;
		break;
	case V4L2_CID_MPEG_VIDEO_H264_I_FRAME_QP:
		ctx->params.h264_intra_qp = ctrl->val;
		break;
	case V4L2_CID_MPEG_VIDEO_H264_P_FRAME_QP:
		ctx->params.h264_inter_qp = ctrl->val;
		break;
	case V4L2_CID_MPEG_VIDEO_H264_MIN_QP:
		ctx->params.h264_min_qp = ctrl->val;
		break;
	case V4L2_CID_MPEG_VIDEO_H264_MAX_QP:
		ctx->params.h264_max_qp = ctrl->val;
		break;
	case V4L2_CID_MPEG_VIDEO_H264_LOOP_FILTER_ALPHA:
		ctx->params.h264_slice_alpha_c0_offset_div2 = ctrl->val;
		break;
	case V4L2_CID_MPEG_VIDEO_H264_LOOP_FILTER_BETA:
		ctx->params.h264_slice_beta_offset_div2 = ctrl->val;
		break;
	case V4L2_CID_MPEG_VIDEO_H264_LOOP_FILTER_MODE:
		ctx->params.h264_disable_deblocking_filter_idc = ctrl->val;
		break;
	case V4L2_CID_MPEG_VIDEO_H264_CONSTRAINED_INTRA_PREDICTION:
		ctx->params.h264_constrained_intra_pred_flag = ctrl->val;
		break;
	case V4L2_CID_MPEG_VIDEO_H264_CHROMA_QP_INDEX_OFFSET:
		ctx->params.h264_chroma_qp_index_offset = ctrl->val;
		break;
	case V4L2_CID_MPEG_VIDEO_H264_PROFILE:
		/* TODO: switch between baseline and constrained baseline */
		if (ctx->inst_type == CODA_INST_ENCODER)
			ctx->params.h264_profile_idc = 66;
		break;
	case V4L2_CID_MPEG_VIDEO_H264_LEVEL:
		/* nothing to do, this is set by the encoder */
		break;
	case V4L2_CID_MPEG_VIDEO_MPEG4_I_FRAME_QP:
		ctx->params.mpeg4_intra_qp = ctrl->val;
		break;
	case V4L2_CID_MPEG_VIDEO_MPEG4_P_FRAME_QP:
		ctx->params.mpeg4_inter_qp = ctrl->val;
		break;
	case V4L2_CID_MPEG_VIDEO_MPEG4_PROFILE:
	case V4L2_CID_MPEG_VIDEO_MPEG4_LEVEL:
		/* nothing to do, these are fixed */
		break;
	case V4L2_CID_MPEG_VIDEO_MULTI_SLICE_MODE:
		ctx->params.slice_mode = ctrl->val;
		break;
	case V4L2_CID_MPEG_VIDEO_MULTI_SLICE_MAX_MB:
		ctx->params.slice_max_mb = ctrl->val;
		break;
	case V4L2_CID_MPEG_VIDEO_MULTI_SLICE_MAX_BYTES:
		ctx->params.slice_max_bits = ctrl->val * 8;
		break;
	case V4L2_CID_MPEG_VIDEO_HEADER_MODE:
		break;
	case V4L2_CID_MPEG_VIDEO_CYCLIC_INTRA_REFRESH_MB:
		ctx->params.intra_refresh = ctrl->val;
		break;
	case V4L2_CID_MPEG_VIDEO_FORCE_KEY_FRAME:
		ctx->params.force_ipicture = true;
		break;
	case V4L2_CID_JPEG_COMPRESSION_QUALITY:
		coda_set_jpeg_compression_quality(ctx, ctrl->val);
		break;
	case V4L2_CID_JPEG_RESTART_INTERVAL:
		ctx->params.jpeg_restart_interval = ctrl->val;
		break;
	case V4L2_CID_MPEG_VIDEO_VBV_DELAY:
		ctx->params.vbv_delay = ctrl->val;
		break;
	case V4L2_CID_MPEG_VIDEO_VBV_SIZE:
		ctx->params.vbv_size = min(ctrl->val * 8192, 0x7fffffff);
		break;
	default:
		coda_dbg(1, ctx, "Invalid control, id=%d, val=%d\n",
			 ctrl->id, ctrl->val);
		return -EINVAL;
	}

	return 0;
}

static const struct v4l2_ctrl_ops coda_ctrl_ops = {
	.s_ctrl = coda_s_ctrl,
};

static void coda_encode_ctrls(struct coda_ctx *ctx)
{
	int max_gop_size = (ctx->dev->devtype->product == CODA_DX6) ? 60 : 99;

	v4l2_ctrl_new_std(&ctx->ctrls, &coda_ctrl_ops,
		V4L2_CID_MPEG_VIDEO_BITRATE, 0, 32767000, 1000, 0);
	v4l2_ctrl_new_std(&ctx->ctrls, &coda_ctrl_ops,
		V4L2_CID_MPEG_VIDEO_GOP_SIZE, 0, max_gop_size, 1, 16);
	v4l2_ctrl_new_std(&ctx->ctrls, &coda_ctrl_ops,
		V4L2_CID_MPEG_VIDEO_H264_I_FRAME_QP, 0, 51, 1, 25);
	v4l2_ctrl_new_std(&ctx->ctrls, &coda_ctrl_ops,
		V4L2_CID_MPEG_VIDEO_H264_P_FRAME_QP, 0, 51, 1, 25);
	if (ctx->dev->devtype->product != CODA_960) {
		v4l2_ctrl_new_std(&ctx->ctrls, &coda_ctrl_ops,
			V4L2_CID_MPEG_VIDEO_H264_MIN_QP, 0, 51, 1, 12);
	}
	v4l2_ctrl_new_std(&ctx->ctrls, &coda_ctrl_ops,
		V4L2_CID_MPEG_VIDEO_H264_MAX_QP, 0, 51, 1, 51);
	v4l2_ctrl_new_std(&ctx->ctrls, &coda_ctrl_ops,
		V4L2_CID_MPEG_VIDEO_H264_LOOP_FILTER_ALPHA, -6, 6, 1, 0);
	v4l2_ctrl_new_std(&ctx->ctrls, &coda_ctrl_ops,
		V4L2_CID_MPEG_VIDEO_H264_LOOP_FILTER_BETA, -6, 6, 1, 0);
	v4l2_ctrl_new_std_menu(&ctx->ctrls, &coda_ctrl_ops,
		V4L2_CID_MPEG_VIDEO_H264_LOOP_FILTER_MODE,
		V4L2_MPEG_VIDEO_H264_LOOP_FILTER_MODE_DISABLED_AT_SLICE_BOUNDARY,
		0x0, V4L2_MPEG_VIDEO_H264_LOOP_FILTER_MODE_ENABLED);
	v4l2_ctrl_new_std(&ctx->ctrls, &coda_ctrl_ops,
		V4L2_CID_MPEG_VIDEO_H264_CONSTRAINED_INTRA_PREDICTION, 0, 1, 1,
		0);
	v4l2_ctrl_new_std(&ctx->ctrls, &coda_ctrl_ops,
		V4L2_CID_MPEG_VIDEO_H264_CHROMA_QP_INDEX_OFFSET, -12, 12, 1, 0);
	v4l2_ctrl_new_std_menu(&ctx->ctrls, &coda_ctrl_ops,
		V4L2_CID_MPEG_VIDEO_H264_PROFILE,
		V4L2_MPEG_VIDEO_H264_PROFILE_BASELINE, 0x0,
		V4L2_MPEG_VIDEO_H264_PROFILE_BASELINE);
	if (ctx->dev->devtype->product == CODA_HX4 ||
	    ctx->dev->devtype->product == CODA_7541) {
		v4l2_ctrl_new_std_menu(&ctx->ctrls, &coda_ctrl_ops,
			V4L2_CID_MPEG_VIDEO_H264_LEVEL,
			V4L2_MPEG_VIDEO_H264_LEVEL_3_1,
			~((1 << V4L2_MPEG_VIDEO_H264_LEVEL_2_0) |
			  (1 << V4L2_MPEG_VIDEO_H264_LEVEL_3_0) |
			  (1 << V4L2_MPEG_VIDEO_H264_LEVEL_3_1)),
			V4L2_MPEG_VIDEO_H264_LEVEL_3_1);
	}
	if (ctx->dev->devtype->product == CODA_960) {
		v4l2_ctrl_new_std_menu(&ctx->ctrls, &coda_ctrl_ops,
			V4L2_CID_MPEG_VIDEO_H264_LEVEL,
			V4L2_MPEG_VIDEO_H264_LEVEL_4_0,
			~((1 << V4L2_MPEG_VIDEO_H264_LEVEL_2_0) |
			  (1 << V4L2_MPEG_VIDEO_H264_LEVEL_3_0) |
			  (1 << V4L2_MPEG_VIDEO_H264_LEVEL_3_1) |
			  (1 << V4L2_MPEG_VIDEO_H264_LEVEL_3_2) |
			  (1 << V4L2_MPEG_VIDEO_H264_LEVEL_4_0)),
			V4L2_MPEG_VIDEO_H264_LEVEL_4_0);
	}
	v4l2_ctrl_new_std(&ctx->ctrls, &coda_ctrl_ops,
		V4L2_CID_MPEG_VIDEO_MPEG4_I_FRAME_QP, 1, 31, 1, 2);
	v4l2_ctrl_new_std(&ctx->ctrls, &coda_ctrl_ops,
		V4L2_CID_MPEG_VIDEO_MPEG4_P_FRAME_QP, 1, 31, 1, 2);
	v4l2_ctrl_new_std_menu(&ctx->ctrls, &coda_ctrl_ops,
		V4L2_CID_MPEG_VIDEO_MPEG4_PROFILE,
		V4L2_MPEG_VIDEO_MPEG4_PROFILE_SIMPLE, 0x0,
		V4L2_MPEG_VIDEO_MPEG4_PROFILE_SIMPLE);
	if (ctx->dev->devtype->product == CODA_HX4 ||
	    ctx->dev->devtype->product == CODA_7541 ||
	    ctx->dev->devtype->product == CODA_960) {
		v4l2_ctrl_new_std_menu(&ctx->ctrls, &coda_ctrl_ops,
			V4L2_CID_MPEG_VIDEO_MPEG4_LEVEL,
			V4L2_MPEG_VIDEO_MPEG4_LEVEL_5,
			~(1 << V4L2_MPEG_VIDEO_MPEG4_LEVEL_5),
			V4L2_MPEG_VIDEO_MPEG4_LEVEL_5);
	}
	v4l2_ctrl_new_std_menu(&ctx->ctrls, &coda_ctrl_ops,
		V4L2_CID_MPEG_VIDEO_MULTI_SLICE_MODE,
		V4L2_MPEG_VIDEO_MULTI_SICE_MODE_MAX_BYTES, 0x0,
		V4L2_MPEG_VIDEO_MULTI_SLICE_MODE_SINGLE);
	v4l2_ctrl_new_std(&ctx->ctrls, &coda_ctrl_ops,
		V4L2_CID_MPEG_VIDEO_MULTI_SLICE_MAX_MB, 1, 0x3fffffff, 1, 1);
	v4l2_ctrl_new_std(&ctx->ctrls, &coda_ctrl_ops,
		V4L2_CID_MPEG_VIDEO_MULTI_SLICE_MAX_BYTES, 1, 0x3fffffff, 1,
		500);
	v4l2_ctrl_new_std_menu(&ctx->ctrls, &coda_ctrl_ops,
		V4L2_CID_MPEG_VIDEO_HEADER_MODE,
		V4L2_MPEG_VIDEO_HEADER_MODE_JOINED_WITH_1ST_FRAME,
		(1 << V4L2_MPEG_VIDEO_HEADER_MODE_SEPARATE),
		V4L2_MPEG_VIDEO_HEADER_MODE_JOINED_WITH_1ST_FRAME);
	v4l2_ctrl_new_std(&ctx->ctrls, &coda_ctrl_ops,
		V4L2_CID_MPEG_VIDEO_CYCLIC_INTRA_REFRESH_MB, 0,
		1920 * 1088 / 256, 1, 0);
	v4l2_ctrl_new_std(&ctx->ctrls, &coda_ctrl_ops,
		V4L2_CID_MPEG_VIDEO_VBV_DELAY, 0, 0x7fff, 1, 0);
	/*
	 * The maximum VBV size value is 0x7fffffff bits,
	 * one bit less than 262144 KiB
	 */
	v4l2_ctrl_new_std(&ctx->ctrls, &coda_ctrl_ops,
		V4L2_CID_MPEG_VIDEO_VBV_SIZE, 0, 262144, 1, 0);
}

static void coda_jpeg_encode_ctrls(struct coda_ctx *ctx)
{
	v4l2_ctrl_new_std(&ctx->ctrls, &coda_ctrl_ops,
		V4L2_CID_JPEG_COMPRESSION_QUALITY, 5, 100, 1, 50);
	v4l2_ctrl_new_std(&ctx->ctrls, &coda_ctrl_ops,
		V4L2_CID_JPEG_RESTART_INTERVAL, 0, 100, 1, 0);
}

static void coda_decode_ctrls(struct coda_ctx *ctx)
{
	u8 max;

	ctx->h264_profile_ctrl = v4l2_ctrl_new_std_menu(&ctx->ctrls,
		&coda_ctrl_ops, V4L2_CID_MPEG_VIDEO_H264_PROFILE,
		V4L2_MPEG_VIDEO_H264_PROFILE_HIGH,
		~((1 << V4L2_MPEG_VIDEO_H264_PROFILE_BASELINE) |
		  (1 << V4L2_MPEG_VIDEO_H264_PROFILE_MAIN) |
		  (1 << V4L2_MPEG_VIDEO_H264_PROFILE_HIGH)),
		V4L2_MPEG_VIDEO_H264_PROFILE_HIGH);
	if (ctx->h264_profile_ctrl)
		ctx->h264_profile_ctrl->flags |= V4L2_CTRL_FLAG_READ_ONLY;

	if (ctx->dev->devtype->product == CODA_HX4 ||
	    ctx->dev->devtype->product == CODA_7541)
		max = V4L2_MPEG_VIDEO_H264_LEVEL_4_0;
	else if (ctx->dev->devtype->product == CODA_960)
		max = V4L2_MPEG_VIDEO_H264_LEVEL_4_1;
	else
		return;
	ctx->h264_level_ctrl = v4l2_ctrl_new_std_menu(&ctx->ctrls,
		&coda_ctrl_ops, V4L2_CID_MPEG_VIDEO_H264_LEVEL, max, 0, max);
	if (ctx->h264_level_ctrl)
		ctx->h264_level_ctrl->flags |= V4L2_CTRL_FLAG_READ_ONLY;
}

static int coda_ctrls_setup(struct coda_ctx *ctx)
{
	v4l2_ctrl_handler_init(&ctx->ctrls, 2);

	v4l2_ctrl_new_std(&ctx->ctrls, &coda_ctrl_ops,
		V4L2_CID_HFLIP, 0, 1, 1, 0);
	v4l2_ctrl_new_std(&ctx->ctrls, &coda_ctrl_ops,
		V4L2_CID_VFLIP, 0, 1, 1, 0);
	if (ctx->inst_type == CODA_INST_ENCODER) {
		v4l2_ctrl_new_std(&ctx->ctrls, &coda_ctrl_ops,
				  V4L2_CID_MIN_BUFFERS_FOR_OUTPUT,
				  1, 1, 1, 1);
		if (ctx->cvd->dst_formats[0] == V4L2_PIX_FMT_JPEG)
			coda_jpeg_encode_ctrls(ctx);
		else
			coda_encode_ctrls(ctx);
	} else {
		v4l2_ctrl_new_std(&ctx->ctrls, &coda_ctrl_ops,
				  V4L2_CID_MIN_BUFFERS_FOR_CAPTURE,
				  1, 1, 1, 1);
		if (ctx->cvd->src_formats[0] == V4L2_PIX_FMT_H264)
			coda_decode_ctrls(ctx);
	}

	if (ctx->ctrls.error) {
		v4l2_err(&ctx->dev->v4l2_dev,
			"control initialization error (%d)",
			ctx->ctrls.error);
		return -EINVAL;
	}

	return v4l2_ctrl_handler_setup(&ctx->ctrls);
}

static int coda_queue_init(struct coda_ctx *ctx, struct vb2_queue *vq)
{
	vq->drv_priv = ctx;
	vq->ops = &coda_qops;
	vq->buf_struct_size = sizeof(struct v4l2_m2m_buffer);
	vq->timestamp_flags = V4L2_BUF_FLAG_TIMESTAMP_COPY;
	vq->lock = &ctx->dev->dev_mutex;
	/* One way to indicate end-of-stream for coda is to set the
	 * bytesused == 0. However by default videobuf2 handles bytesused
	 * equal to 0 as a special case and changes its value to the size
	 * of the buffer. Set the allow_zero_bytesused flag, so
	 * that videobuf2 will keep the value of bytesused intact.
	 */
	vq->allow_zero_bytesused = 1;
	/*
	 * We might be fine with no buffers on some of the queues, but that
	 * would need to be reflected in job_ready(). Currently we expect all
	 * queues to have at least one buffer queued.
	 */
	vq->min_buffers_needed = 1;
	vq->dev = &ctx->dev->plat_dev->dev;

	return vb2_queue_init(vq);
}

int coda_encoder_queue_init(void *priv, struct vb2_queue *src_vq,
			    struct vb2_queue *dst_vq)
{
	int ret;

	src_vq->type = V4L2_BUF_TYPE_VIDEO_OUTPUT;
	src_vq->io_modes = VB2_DMABUF | VB2_MMAP;
	src_vq->mem_ops = &vb2_dma_contig_memops;

	ret = coda_queue_init(priv, src_vq);
	if (ret)
		return ret;

	dst_vq->type = V4L2_BUF_TYPE_VIDEO_CAPTURE;
	dst_vq->io_modes = VB2_DMABUF | VB2_MMAP;
	dst_vq->mem_ops = &vb2_dma_contig_memops;

	return coda_queue_init(priv, dst_vq);
}

int coda_decoder_queue_init(void *priv, struct vb2_queue *src_vq,
			    struct vb2_queue *dst_vq)
{
	int ret;

	src_vq->type = V4L2_BUF_TYPE_VIDEO_OUTPUT;
	src_vq->io_modes = VB2_DMABUF | VB2_MMAP | VB2_USERPTR;
	src_vq->mem_ops = &vb2_vmalloc_memops;

	ret = coda_queue_init(priv, src_vq);
	if (ret)
		return ret;

	dst_vq->type = V4L2_BUF_TYPE_VIDEO_CAPTURE;
	dst_vq->io_modes = VB2_DMABUF | VB2_MMAP;
	dst_vq->mem_ops = &vb2_dma_contig_memops;

	return coda_queue_init(priv, dst_vq);
}

/*
 * File operations
 */

static int coda_open(struct file *file)
{
	struct video_device *vdev = video_devdata(file);
	struct coda_dev *dev = video_get_drvdata(vdev);
	struct coda_ctx *ctx;
	unsigned int max = ~0;
	char *name;
	int ret;
	int idx;

	ctx = kzalloc(sizeof(*ctx), GFP_KERNEL);
	if (!ctx)
		return -ENOMEM;

	if (dev->devtype->product == CODA_DX6)
		max = CODADX6_MAX_INSTANCES - 1;
	idx = ida_alloc_max(&dev->ida, max, GFP_KERNEL);
	if (idx < 0) {
		ret = idx;
		goto err_coda_max;
	}

	name = kasprintf(GFP_KERNEL, "context%d", idx);
	if (!name) {
		ret = -ENOMEM;
		goto err_coda_name_init;
	}

	ctx->debugfs_entry = debugfs_create_dir(name, dev->debugfs_root);
	kfree(name);

	ctx->cvd = to_coda_video_device(vdev);
	ctx->inst_type = ctx->cvd->type;
	ctx->ops = ctx->cvd->ops;
	ctx->use_bit = !ctx->cvd->direct;
	init_completion(&ctx->completion);
	INIT_WORK(&ctx->pic_run_work, coda_pic_run_work);
	if (ctx->ops->seq_end_work)
		INIT_WORK(&ctx->seq_end_work, ctx->ops->seq_end_work);
	v4l2_fh_init(&ctx->fh, video_devdata(file));
	file->private_data = &ctx->fh;
	v4l2_fh_add(&ctx->fh);
	ctx->dev = dev;
	ctx->idx = idx;

	coda_dbg(1, ctx, "open instance (%p)\n", ctx);

	switch (dev->devtype->product) {
	case CODA_960:
		/*
		 * Enabling the BWB when decoding can hang the firmware with
		 * certain streams. The issue was tracked as ENGR00293425 by
		 * Freescale. As a workaround, disable BWB for all decoders.
		 * The enable_bwb module parameter allows to override this.
		 */
		if (enable_bwb || ctx->inst_type == CODA_INST_ENCODER)
			ctx->frame_mem_ctrl = CODA9_FRAME_ENABLE_BWB;
		/* fallthrough */
	case CODA_HX4:
	case CODA_7541:
		ctx->reg_idx = 0;
		break;
	default:
		ctx->reg_idx = idx;
	}
	if (ctx->dev->vdoa && !disable_vdoa) {
		ctx->vdoa = vdoa_context_create(dev->vdoa);
		if (!ctx->vdoa)
			v4l2_warn(&dev->v4l2_dev,
				  "Failed to create vdoa context: not using vdoa");
	}
	ctx->use_vdoa = false;

	/* Power up and upload firmware if necessary */
	ret = pm_runtime_get_sync(&dev->plat_dev->dev);
	if (ret < 0) {
		v4l2_err(&dev->v4l2_dev, "failed to power up: %d\n", ret);
		goto err_pm_get;
	}

	ret = clk_prepare_enable(dev->clk_per);
	if (ret)
		goto err_clk_per;

	ret = clk_prepare_enable(dev->clk_ahb);
	if (ret)
		goto err_clk_ahb;

	set_default_params(ctx);
	ctx->fh.m2m_ctx = v4l2_m2m_ctx_init(dev->m2m_dev, ctx,
					    ctx->ops->queue_init);
	if (IS_ERR(ctx->fh.m2m_ctx)) {
		ret = PTR_ERR(ctx->fh.m2m_ctx);

		v4l2_err(&dev->v4l2_dev, "%s return error (%d)\n",
			 __func__, ret);
		goto err_ctx_init;
	}

	ret = coda_ctrls_setup(ctx);
	if (ret) {
		v4l2_err(&dev->v4l2_dev, "failed to setup coda controls\n");
		goto err_ctrls_setup;
	}

	ctx->fh.ctrl_handler = &ctx->ctrls;

	mutex_init(&ctx->bitstream_mutex);
	mutex_init(&ctx->buffer_mutex);
	INIT_LIST_HEAD(&ctx->buffer_meta_list);
	spin_lock_init(&ctx->buffer_meta_lock);

	return 0;

err_ctrls_setup:
	v4l2_m2m_ctx_release(ctx->fh.m2m_ctx);
err_ctx_init:
	clk_disable_unprepare(dev->clk_ahb);
err_clk_ahb:
	clk_disable_unprepare(dev->clk_per);
err_clk_per:
	pm_runtime_put_sync(&dev->plat_dev->dev);
err_pm_get:
	v4l2_fh_del(&ctx->fh);
	v4l2_fh_exit(&ctx->fh);
err_coda_name_init:
	ida_free(&dev->ida, ctx->idx);
err_coda_max:
	kfree(ctx);
	return ret;
}

static int coda_release(struct file *file)
{
	struct coda_dev *dev = video_drvdata(file);
	struct coda_ctx *ctx = fh_to_ctx(file->private_data);

	coda_dbg(1, ctx, "release instance (%p)\n", ctx);

	if (ctx->inst_type == CODA_INST_DECODER && ctx->use_bit)
		coda_bit_stream_end_flag(ctx);

	/* If this instance is running, call .job_abort and wait for it to end */
	v4l2_m2m_ctx_release(ctx->fh.m2m_ctx);

	if (ctx->vdoa)
		vdoa_context_destroy(ctx->vdoa);

	/* In case the instance was not running, we still need to call SEQ_END */
	if (ctx->ops->seq_end_work) {
		queue_work(dev->workqueue, &ctx->seq_end_work);
		flush_work(&ctx->seq_end_work);
	}

	if (ctx->dev->devtype->product == CODA_DX6)
		coda_free_aux_buf(dev, &ctx->workbuf);

	v4l2_ctrl_handler_free(&ctx->ctrls);
	clk_disable_unprepare(dev->clk_ahb);
	clk_disable_unprepare(dev->clk_per);
	pm_runtime_put_sync(&dev->plat_dev->dev);
	v4l2_fh_del(&ctx->fh);
	v4l2_fh_exit(&ctx->fh);
	ida_free(&dev->ida, ctx->idx);
	if (ctx->ops->release)
		ctx->ops->release(ctx);
	debugfs_remove_recursive(ctx->debugfs_entry);
	kfree(ctx);

	return 0;
}

static const struct v4l2_file_operations coda_fops = {
	.owner		= THIS_MODULE,
	.open		= coda_open,
	.release	= coda_release,
	.poll		= v4l2_m2m_fop_poll,
	.unlocked_ioctl	= video_ioctl2,
	.mmap		= v4l2_m2m_fop_mmap,
};

static int coda_hw_init(struct coda_dev *dev)
{
	u32 data;
	u16 *p;
	int i, ret;

	ret = clk_prepare_enable(dev->clk_per);
	if (ret)
		goto err_clk_per;

	ret = clk_prepare_enable(dev->clk_ahb);
	if (ret)
		goto err_clk_ahb;

	reset_control_reset(dev->rstc);

	/*
	 * Copy the first CODA_ISRAM_SIZE in the internal SRAM.
	 * The 16-bit chars in the code buffer are in memory access
	 * order, re-sort them to CODA order for register download.
	 * Data in this SRAM survives a reboot.
	 */
	p = (u16 *)dev->codebuf.vaddr;
	if (dev->devtype->product == CODA_DX6) {
		for (i = 0; i < (CODA_ISRAM_SIZE / 2); i++)  {
			data = CODA_DOWN_ADDRESS_SET(i) |
				CODA_DOWN_DATA_SET(p[i ^ 1]);
			coda_write(dev, data, CODA_REG_BIT_CODE_DOWN);
		}
	} else {
		for (i = 0; i < (CODA_ISRAM_SIZE / 2); i++) {
			data = CODA_DOWN_ADDRESS_SET(i) |
				CODA_DOWN_DATA_SET(p[round_down(i, 4) +
							3 - (i % 4)]);
			coda_write(dev, data, CODA_REG_BIT_CODE_DOWN);
		}
	}

	/* Clear registers */
	for (i = 0; i < 64; i++)
		coda_write(dev, 0, CODA_REG_BIT_CODE_BUF_ADDR + i * 4);

	/* Tell the BIT where to find everything it needs */
	if (dev->devtype->product == CODA_960 ||
	    dev->devtype->product == CODA_7541 ||
	    dev->devtype->product == CODA_HX4) {
		coda_write(dev, dev->tempbuf.paddr,
				CODA_REG_BIT_TEMP_BUF_ADDR);
		coda_write(dev, 0, CODA_REG_BIT_BIT_STREAM_PARAM);
	} else {
		coda_write(dev, dev->workbuf.paddr,
			      CODA_REG_BIT_WORK_BUF_ADDR);
	}
	coda_write(dev, dev->codebuf.paddr,
		      CODA_REG_BIT_CODE_BUF_ADDR);
	coda_write(dev, 0, CODA_REG_BIT_CODE_RUN);

	/* Set default values */
	switch (dev->devtype->product) {
	case CODA_DX6:
		coda_write(dev, CODADX6_STREAM_BUF_PIC_FLUSH,
			   CODA_REG_BIT_STREAM_CTRL);
		break;
	default:
		coda_write(dev, CODA7_STREAM_BUF_PIC_FLUSH,
			   CODA_REG_BIT_STREAM_CTRL);
	}
	if (dev->devtype->product == CODA_960)
		coda_write(dev, CODA9_FRAME_ENABLE_BWB,
				CODA_REG_BIT_FRAME_MEM_CTRL);
	else
		coda_write(dev, 0, CODA_REG_BIT_FRAME_MEM_CTRL);

	if (dev->devtype->product != CODA_DX6)
		coda_write(dev, 0, CODA7_REG_BIT_AXI_SRAM_USE);

	coda_write(dev, CODA_INT_INTERRUPT_ENABLE,
		      CODA_REG_BIT_INT_ENABLE);

	/* Reset VPU and start processor */
	data = coda_read(dev, CODA_REG_BIT_CODE_RESET);
	data |= CODA_REG_RESET_ENABLE;
	coda_write(dev, data, CODA_REG_BIT_CODE_RESET);
	udelay(10);
	data &= ~CODA_REG_RESET_ENABLE;
	coda_write(dev, data, CODA_REG_BIT_CODE_RESET);
	coda_write(dev, CODA_REG_RUN_ENABLE, CODA_REG_BIT_CODE_RUN);

	clk_disable_unprepare(dev->clk_ahb);
	clk_disable_unprepare(dev->clk_per);

	return 0;

err_clk_ahb:
	clk_disable_unprepare(dev->clk_per);
err_clk_per:
	return ret;
}

static int coda_register_device(struct coda_dev *dev, int i)
{
	struct video_device *vfd = &dev->vfd[i];

	if (i >= dev->devtype->num_vdevs)
		return -EINVAL;

	strscpy(vfd->name, dev->devtype->vdevs[i]->name, sizeof(vfd->name));
	vfd->fops	= &coda_fops;
	vfd->ioctl_ops	= &coda_ioctl_ops;
	vfd->release	= video_device_release_empty,
	vfd->lock	= &dev->dev_mutex;
	vfd->v4l2_dev	= &dev->v4l2_dev;
	vfd->vfl_dir	= VFL_DIR_M2M;
	video_set_drvdata(vfd, dev);

	/* Not applicable, use the selection API instead */
	v4l2_disable_ioctl(vfd, VIDIOC_CROPCAP);
	v4l2_disable_ioctl(vfd, VIDIOC_G_CROP);
	v4l2_disable_ioctl(vfd, VIDIOC_S_CROP);

	return video_register_device(vfd, VFL_TYPE_GRABBER, 0);
}

static void coda_copy_firmware(struct coda_dev *dev, const u8 * const buf,
			       size_t size)
{
	u32 *src = (u32 *)buf;

	/* Check if the firmware has a 16-byte Freescale header, skip it */
	if (buf[0] == 'M' && buf[1] == 'X')
		src += 4;
	/*
	 * Check whether the firmware is in native order or pre-reordered for
	 * memory access. The first instruction opcode always is 0xe40e.
	 */
	if (__le16_to_cpup((__le16 *)src) == 0xe40e) {
		u32 *dst = dev->codebuf.vaddr;
		int i;

		/* Firmware in native order, reorder while copying */
		if (dev->devtype->product == CODA_DX6) {
			for (i = 0; i < (size - 16) / 4; i++)
				dst[i] = (src[i] << 16) | (src[i] >> 16);
		} else {
			for (i = 0; i < (size - 16) / 4; i += 2) {
				dst[i] = (src[i + 1] << 16) | (src[i + 1] >> 16);
				dst[i + 1] = (src[i] << 16) | (src[i] >> 16);
			}
		}
	} else {
		/* Copy the already reordered firmware image */
		memcpy(dev->codebuf.vaddr, src, size);
	}
}

static void coda_fw_callback(const struct firmware *fw, void *context);

static int coda_firmware_request(struct coda_dev *dev)
{
	char *fw;

	if (dev->firmware >= ARRAY_SIZE(dev->devtype->firmware))
		return -EINVAL;

	fw = dev->devtype->firmware[dev->firmware];

	dev_dbg(&dev->plat_dev->dev, "requesting firmware '%s' for %s\n", fw,
		coda_product_name(dev->devtype->product));

	return request_firmware_nowait(THIS_MODULE, true, fw,
				       &dev->plat_dev->dev, GFP_KERNEL, dev,
				       coda_fw_callback);
}

static void coda_fw_callback(const struct firmware *fw, void *context)
{
	struct coda_dev *dev = context;
	struct platform_device *pdev = dev->plat_dev;
	int i, ret;

	if (!fw) {
		dev->firmware++;
		ret = coda_firmware_request(dev);
		if (ret < 0) {
			v4l2_err(&dev->v4l2_dev, "firmware request failed\n");
			goto put_pm;
		}
		return;
	}
	if (dev->firmware > 0) {
		/*
		 * Since we can't suppress warnings for failed asynchronous
		 * firmware requests, report that the fallback firmware was
		 * found.
		 */
		dev_info(&pdev->dev, "Using fallback firmware %s\n",
			 dev->devtype->firmware[dev->firmware]);
	}

	/* allocate auxiliary per-device code buffer for the BIT processor */
	ret = coda_alloc_aux_buf(dev, &dev->codebuf, fw->size, "codebuf",
				 dev->debugfs_root);
	if (ret < 0)
		goto put_pm;

	coda_copy_firmware(dev, fw->data, fw->size);
	release_firmware(fw);

	ret = coda_hw_init(dev);
	if (ret < 0) {
		v4l2_err(&dev->v4l2_dev, "HW initialization failed\n");
		goto put_pm;
	}

	ret = coda_check_firmware(dev);
	if (ret < 0)
		goto put_pm;

	dev->m2m_dev = v4l2_m2m_init(&coda_m2m_ops);
	if (IS_ERR(dev->m2m_dev)) {
		v4l2_err(&dev->v4l2_dev, "Failed to init mem2mem device\n");
		goto put_pm;
	}

	for (i = 0; i < dev->devtype->num_vdevs; i++) {
		ret = coda_register_device(dev, i);
		if (ret) {
			v4l2_err(&dev->v4l2_dev,
				 "Failed to register %s video device: %d\n",
				 dev->devtype->vdevs[i]->name, ret);
			goto rel_vfd;
		}
	}

	v4l2_info(&dev->v4l2_dev, "codec registered as /dev/video[%d-%d]\n",
		  dev->vfd[0].num, dev->vfd[i - 1].num);

	pm_runtime_put_sync(&pdev->dev);
	return;

rel_vfd:
	while (--i >= 0)
		video_unregister_device(&dev->vfd[i]);
	v4l2_m2m_release(dev->m2m_dev);
put_pm:
	pm_runtime_put_sync(&pdev->dev);
}

enum coda_platform {
	CODA_IMX27,
	CODA_IMX51,
	CODA_IMX53,
	CODA_IMX6Q,
	CODA_IMX6DL,
};

static const struct coda_devtype coda_devdata[] = {
	[CODA_IMX27] = {
		.firmware     = {
			"vpu_fw_imx27_TO2.bin",
			"vpu/vpu_fw_imx27_TO2.bin",
			"v4l-codadx6-imx27.bin"
		},
		.product      = CODA_DX6,
		.codecs       = codadx6_codecs,
		.num_codecs   = ARRAY_SIZE(codadx6_codecs),
		.vdevs        = codadx6_video_devices,
		.num_vdevs    = ARRAY_SIZE(codadx6_video_devices),
		.workbuf_size = 288 * 1024 + FMO_SLICE_SAVE_BUF_SIZE * 8 * 1024,
		.iram_size    = 0xb000,
	},
	[CODA_IMX51] = {
		.firmware     = {
			"vpu_fw_imx51.bin",
			"vpu/vpu_fw_imx51.bin",
			"v4l-codahx4-imx51.bin"
		},
		.product      = CODA_HX4,
		.codecs       = codahx4_codecs,
		.num_codecs   = ARRAY_SIZE(codahx4_codecs),
		.vdevs        = codahx4_video_devices,
		.num_vdevs    = ARRAY_SIZE(codahx4_video_devices),
		.workbuf_size = 128 * 1024,
		.tempbuf_size = 304 * 1024,
		.iram_size    = 0x14000,
	},
	[CODA_IMX53] = {
		.firmware     = {
			"vpu_fw_imx53.bin",
			"vpu/vpu_fw_imx53.bin",
			"v4l-coda7541-imx53.bin"
		},
		.product      = CODA_7541,
		.codecs       = coda7_codecs,
		.num_codecs   = ARRAY_SIZE(coda7_codecs),
		.vdevs        = coda7_video_devices,
		.num_vdevs    = ARRAY_SIZE(coda7_video_devices),
		.workbuf_size = 128 * 1024,
		.tempbuf_size = 304 * 1024,
		.iram_size    = 0x14000,
	},
	[CODA_IMX6Q] = {
		.firmware     = {
			"vpu_fw_imx6q.bin",
			"vpu/vpu_fw_imx6q.bin",
			"v4l-coda960-imx6q.bin"
		},
		.product      = CODA_960,
		.codecs       = coda9_codecs,
		.num_codecs   = ARRAY_SIZE(coda9_codecs),
		.vdevs        = coda9_video_devices,
		.num_vdevs    = ARRAY_SIZE(coda9_video_devices),
		.workbuf_size = 80 * 1024,
		.tempbuf_size = 204 * 1024,
		.iram_size    = 0x21000,
	},
	[CODA_IMX6DL] = {
		.firmware     = {
			"vpu_fw_imx6d.bin",
			"vpu/vpu_fw_imx6d.bin",
			"v4l-coda960-imx6dl.bin"
		},
		.product      = CODA_960,
		.codecs       = coda9_codecs,
		.num_codecs   = ARRAY_SIZE(coda9_codecs),
		.vdevs        = coda9_video_devices,
		.num_vdevs    = ARRAY_SIZE(coda9_video_devices),
		.workbuf_size = 80 * 1024,
		.tempbuf_size = 204 * 1024,
		.iram_size    = 0x1f000, /* leave 4k for suspend code */
	},
};

static const struct platform_device_id coda_platform_ids[] = {
	{ .name = "coda-imx27", .driver_data = CODA_IMX27 },
	{ /* sentinel */ }
};
MODULE_DEVICE_TABLE(platform, coda_platform_ids);

#ifdef CONFIG_OF
static const struct of_device_id coda_dt_ids[] = {
	{ .compatible = "fsl,imx27-vpu", .data = &coda_devdata[CODA_IMX27] },
	{ .compatible = "fsl,imx51-vpu", .data = &coda_devdata[CODA_IMX51] },
	{ .compatible = "fsl,imx53-vpu", .data = &coda_devdata[CODA_IMX53] },
	{ .compatible = "fsl,imx6q-vpu", .data = &coda_devdata[CODA_IMX6Q] },
	{ .compatible = "fsl,imx6dl-vpu", .data = &coda_devdata[CODA_IMX6DL] },
	{ /* sentinel */ }
};
MODULE_DEVICE_TABLE(of, coda_dt_ids);
#endif

static int coda_probe(struct platform_device *pdev)
{
	const struct of_device_id *of_id =
			of_match_device(of_match_ptr(coda_dt_ids), &pdev->dev);
	const struct platform_device_id *pdev_id;
	struct coda_platform_data *pdata = pdev->dev.platform_data;
	struct device_node *np = pdev->dev.of_node;
	struct gen_pool *pool;
	struct coda_dev *dev;
	struct resource *res;
	int ret, irq;

	dev = devm_kzalloc(&pdev->dev, sizeof(*dev), GFP_KERNEL);
	if (!dev)
		return -ENOMEM;

	pdev_id = of_id ? of_id->data : platform_get_device_id(pdev);

	if (of_id)
		dev->devtype = of_id->data;
	else if (pdev_id)
		dev->devtype = &coda_devdata[pdev_id->driver_data];
	else
		return -EINVAL;

	spin_lock_init(&dev->irqlock);

	dev->plat_dev = pdev;
	dev->clk_per = devm_clk_get(&pdev->dev, "per");
	if (IS_ERR(dev->clk_per)) {
		dev_err(&pdev->dev, "Could not get per clock\n");
		return PTR_ERR(dev->clk_per);
	}

	dev->clk_ahb = devm_clk_get(&pdev->dev, "ahb");
	if (IS_ERR(dev->clk_ahb)) {
		dev_err(&pdev->dev, "Could not get ahb clock\n");
		return PTR_ERR(dev->clk_ahb);
	}

	/* Get  memory for physical registers */
	res = platform_get_resource(pdev, IORESOURCE_MEM, 0);
	dev->regs_base = devm_ioremap_resource(&pdev->dev, res);
	if (IS_ERR(dev->regs_base))
		return PTR_ERR(dev->regs_base);

	/* IRQ */
	irq = platform_get_irq_byname(pdev, "bit");
	if (irq < 0)
		irq = platform_get_irq(pdev, 0);
	if (irq < 0) {
		dev_err(&pdev->dev, "failed to get irq resource\n");
		return irq;
	}

	ret = devm_request_threaded_irq(&pdev->dev, irq, NULL, coda_irq_handler,
			IRQF_ONESHOT, dev_name(&pdev->dev), dev);
	if (ret < 0) {
		dev_err(&pdev->dev, "failed to request irq: %d\n", ret);
		return ret;
	}

	dev->rstc = devm_reset_control_get_optional_exclusive(&pdev->dev,
							      NULL);
	if (IS_ERR(dev->rstc)) {
		ret = PTR_ERR(dev->rstc);
		dev_err(&pdev->dev, "failed get reset control: %d\n", ret);
		return ret;
	}

	/* Get IRAM pool from device tree or platform data */
	pool = of_gen_pool_get(np, "iram", 0);
	if (!pool && pdata)
		pool = gen_pool_get(pdata->iram_dev, NULL);
	if (!pool) {
		dev_err(&pdev->dev, "iram pool not available\n");
		return -ENOMEM;
	}
	dev->iram_pool = pool;

	/* Get vdoa_data if supported by the platform */
	dev->vdoa = coda_get_vdoa_data();
	if (PTR_ERR(dev->vdoa) == -EPROBE_DEFER)
		return -EPROBE_DEFER;

	ret = v4l2_device_register(&pdev->dev, &dev->v4l2_dev);
	if (ret)
		return ret;

	mutex_init(&dev->dev_mutex);
	mutex_init(&dev->coda_mutex);
	ida_init(&dev->ida);

	dev->debugfs_root = debugfs_create_dir("coda", NULL);
	if (!dev->debugfs_root)
		dev_warn(&pdev->dev, "failed to create debugfs root\n");

	/* allocate auxiliary per-device buffers for the BIT processor */
	if (dev->devtype->product == CODA_DX6) {
		ret = coda_alloc_aux_buf(dev, &dev->workbuf,
					 dev->devtype->workbuf_size, "workbuf",
					 dev->debugfs_root);
		if (ret < 0)
			goto err_v4l2_register;
	}

	if (dev->devtype->tempbuf_size) {
		ret = coda_alloc_aux_buf(dev, &dev->tempbuf,
					 dev->devtype->tempbuf_size, "tempbuf",
					 dev->debugfs_root);
		if (ret < 0)
			goto err_v4l2_register;
	}

	dev->iram.size = dev->devtype->iram_size;
	dev->iram.vaddr = gen_pool_dma_alloc(dev->iram_pool, dev->iram.size,
					     &dev->iram.paddr);
	if (!dev->iram.vaddr) {
		dev_warn(&pdev->dev, "unable to alloc iram\n");
	} else {
		memset(dev->iram.vaddr, 0, dev->iram.size);
		dev->iram.blob.data = dev->iram.vaddr;
		dev->iram.blob.size = dev->iram.size;
		dev->iram.dentry = debugfs_create_blob("iram", 0644,
						       dev->debugfs_root,
						       &dev->iram.blob);
	}

	dev->workqueue = alloc_workqueue("coda", WQ_UNBOUND | WQ_MEM_RECLAIM, 1);
	if (!dev->workqueue) {
		dev_err(&pdev->dev, "unable to alloc workqueue\n");
		ret = -ENOMEM;
		goto err_v4l2_register;
	}

	platform_set_drvdata(pdev, dev);

	/*
	 * Start activated so we can directly call coda_hw_init in
	 * coda_fw_callback regardless of whether CONFIG_PM is
	 * enabled or whether the device is associated with a PM domain.
	 */
	pm_runtime_get_noresume(&pdev->dev);
	pm_runtime_set_active(&pdev->dev);
	pm_runtime_enable(&pdev->dev);

	ret = coda_firmware_request(dev);
	if (ret)
		goto err_alloc_workqueue;
	return 0;

err_alloc_workqueue:
	destroy_workqueue(dev->workqueue);
err_v4l2_register:
	v4l2_device_unregister(&dev->v4l2_dev);
	return ret;
}

static int coda_remove(struct platform_device *pdev)
{
	struct coda_dev *dev = platform_get_drvdata(pdev);
	int i;

	for (i = 0; i < ARRAY_SIZE(dev->vfd); i++) {
		if (video_get_drvdata(&dev->vfd[i]))
			video_unregister_device(&dev->vfd[i]);
	}
	if (dev->m2m_dev)
		v4l2_m2m_release(dev->m2m_dev);
	pm_runtime_disable(&pdev->dev);
	v4l2_device_unregister(&dev->v4l2_dev);
	destroy_workqueue(dev->workqueue);
	if (dev->iram.vaddr)
		gen_pool_free(dev->iram_pool, (unsigned long)dev->iram.vaddr,
			      dev->iram.size);
	coda_free_aux_buf(dev, &dev->codebuf);
	coda_free_aux_buf(dev, &dev->tempbuf);
	coda_free_aux_buf(dev, &dev->workbuf);
	debugfs_remove_recursive(dev->debugfs_root);
	ida_destroy(&dev->ida);
	return 0;
}

#ifdef CONFIG_PM
static int coda_runtime_resume(struct device *dev)
{
	struct coda_dev *cdev = dev_get_drvdata(dev);
	int ret = 0;

	if (dev->pm_domain && cdev->codebuf.vaddr) {
		ret = coda_hw_init(cdev);
		if (ret)
			v4l2_err(&cdev->v4l2_dev, "HW initialization failed\n");
	}

	return ret;
}
#endif

static const struct dev_pm_ops coda_pm_ops = {
	SET_RUNTIME_PM_OPS(NULL, coda_runtime_resume, NULL)
};

static struct platform_driver coda_driver = {
	.probe	= coda_probe,
	.remove	= coda_remove,
	.driver	= {
		.name	= CODA_NAME,
		.of_match_table = of_match_ptr(coda_dt_ids),
		.pm	= &coda_pm_ops,
	},
	.id_table = coda_platform_ids,
};

module_platform_driver(coda_driver);

MODULE_LICENSE("GPL");
MODULE_AUTHOR("Javier Martin <javier.martin@vista-silicon.com>");
MODULE_DESCRIPTION("Coda multi-standard codec V4L2 driver");<|MERGE_RESOLUTION|>--- conflicted
+++ resolved
@@ -1073,8 +1073,6 @@
 	return 0;
 }
 
-<<<<<<< HEAD
-=======
 static int coda_enum_framesizes(struct file *file, void *fh,
 				struct v4l2_frmsizeenum *fsize)
 {
@@ -1111,7 +1109,6 @@
 	return 0;
 }
 
->>>>>>> 0ecfebd2
 static int coda_enum_frameintervals(struct file *file, void *fh,
 				    struct v4l2_frmivalenum *f)
 {
@@ -1290,10 +1287,7 @@
 	.vidioc_g_parm		= coda_g_parm,
 	.vidioc_s_parm		= coda_s_parm,
 
-<<<<<<< HEAD
-=======
 	.vidioc_enum_framesizes	= coda_enum_framesizes,
->>>>>>> 0ecfebd2
 	.vidioc_enum_frameintervals = coda_enum_frameintervals,
 
 	.vidioc_subscribe_event = coda_subscribe_event,
