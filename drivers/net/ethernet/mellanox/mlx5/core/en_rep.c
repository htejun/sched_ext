--- conflicted
+++ resolved
@@ -41,11 +41,7 @@
 #include <net/ipv6_stubs.h>
 
 #include "eswitch.h"
-<<<<<<< HEAD
-#include "eswitch_offloads_chains.h"
-=======
 #include "esw/chains.h"
->>>>>>> 04d5ce62
 #include "en.h"
 #include "en_rep.h"
 #include "en_tc.h"
@@ -144,7 +140,6 @@
 		data[idx++] = MLX5E_READ_CTR64_CPU(&priv->stats.sw,
 						   sw_rep_stats_desc, i);
 	return idx;
-<<<<<<< HEAD
 }
 
 static MLX5E_DECLARE_STATS_GRP_OP_UPDATE_STATS(sw_rep)
@@ -176,39 +171,6 @@
 	return idx;
 }
 
-=======
-}
-
-static MLX5E_DECLARE_STATS_GRP_OP_UPDATE_STATS(sw_rep)
-{
-	struct mlx5e_sw_stats *s = &priv->stats.sw;
-	struct rtnl_link_stats64 stats64 = {};
-
-	memset(s, 0, sizeof(*s));
-	mlx5e_fold_sw_stats64(priv, &stats64);
-
-	s->rx_packets = stats64.rx_packets;
-	s->rx_bytes   = stats64.rx_bytes;
-	s->tx_packets = stats64.tx_packets;
-	s->tx_bytes   = stats64.tx_bytes;
-	s->tx_queue_dropped = stats64.tx_dropped;
-}
-
-static MLX5E_DECLARE_STATS_GRP_OP_NUM_STATS(vport_rep)
-{
-	return NUM_VPORT_REP_HW_COUNTERS;
-}
-
-static MLX5E_DECLARE_STATS_GRP_OP_FILL_STRS(vport_rep)
-{
-	int i;
-
-	for (i = 0; i < NUM_VPORT_REP_HW_COUNTERS; i++)
-		strcpy(data + (idx++) * ETH_GSTRING_LEN, vport_rep_stats_desc[i].format);
-	return idx;
-}
-
->>>>>>> 04d5ce62
 static MLX5E_DECLARE_STATS_GRP_OP_FILL_STATS(vport_rep)
 {
 	int i;
@@ -1333,12 +1295,7 @@
 	case TC_SETUP_CLSFLOWER:
 		memcpy(&tmp, f, sizeof(*f));
 
-<<<<<<< HEAD
-		if (!mlx5_esw_chains_prios_supported(esw) ||
-		    tmp.common.chain_index)
-=======
 		if (!mlx5_esw_chains_prios_supported(esw))
->>>>>>> 04d5ce62
 			return -EOPNOTSUPP;
 
 		/* Re-use tc offload path by moving the ft flow to the
@@ -1812,29 +1769,14 @@
 
 static int mlx5e_init_ul_rep_rx(struct mlx5e_priv *priv)
 {
-<<<<<<< HEAD
-	int err = mlx5e_init_rep_rx(priv);
-
-	if (err)
-		return err;
-
-	mlx5e_create_q_counters(priv);
-	return 0;
-=======
 	mlx5e_create_q_counters(priv);
 	return mlx5e_init_rep_rx(priv);
->>>>>>> 04d5ce62
 }
 
 static void mlx5e_cleanup_ul_rep_rx(struct mlx5e_priv *priv)
 {
-<<<<<<< HEAD
-	mlx5e_destroy_q_counters(priv);
-	mlx5e_cleanup_rep_rx(priv);
-=======
 	mlx5e_cleanup_rep_rx(priv);
 	mlx5e_destroy_q_counters(priv);
->>>>>>> 04d5ce62
 }
 
 static int mlx5e_init_uplink_rep_tx(struct mlx5e_rep_priv *rpriv)
