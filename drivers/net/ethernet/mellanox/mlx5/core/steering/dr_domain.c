// SPDX-License-Identifier: GPL-2.0 OR Linux-OpenIB
/* Copyright (c) 2019 Mellanox Technologies. */

#include <linux/mlx5/eswitch.h>
#include <linux/err.h>
#include "dr_types.h"

#define DR_DOMAIN_SW_STEERING_SUPPORTED(dmn, dmn_type)	\
	((dmn)->info.caps.dmn_type##_sw_owner ||	\
	 ((dmn)->info.caps.dmn_type##_sw_owner_v2 &&	\
	  (dmn)->info.caps.sw_format_ver <= MLX5_STEERING_FORMAT_CONNECTX_6DX))

static void dr_domain_init_csum_recalc_fts(struct mlx5dr_domain *dmn)
{
	/* Per vport cached FW FT for checksum recalculation, this
	 * recalculation is needed due to a HW bug in STEv0.
	 */
	xa_init(&dmn->csum_fts_xa);
}

static void dr_domain_uninit_csum_recalc_fts(struct mlx5dr_domain *dmn)
{
	struct mlx5dr_fw_recalc_cs_ft *recalc_cs_ft;
	unsigned long i;

	xa_for_each(&dmn->csum_fts_xa, i, recalc_cs_ft) {
		if (recalc_cs_ft)
			mlx5dr_fw_destroy_recalc_cs_ft(dmn, recalc_cs_ft);
	}

	xa_destroy(&dmn->csum_fts_xa);
}

int mlx5dr_domain_get_recalc_cs_ft_addr(struct mlx5dr_domain *dmn,
					u16 vport_num,
					u64 *rx_icm_addr)
{
	struct mlx5dr_fw_recalc_cs_ft *recalc_cs_ft;
	int ret;

	recalc_cs_ft = xa_load(&dmn->csum_fts_xa, vport_num);
	if (!recalc_cs_ft) {
		/* Table hasn't been created yet */
		recalc_cs_ft = mlx5dr_fw_create_recalc_cs_ft(dmn, vport_num);
		if (!recalc_cs_ft)
			return -EINVAL;

		ret = xa_err(xa_store(&dmn->csum_fts_xa, vport_num,
				      recalc_cs_ft, GFP_KERNEL));
		if (ret)
			return ret;
	}

	*rx_icm_addr = recalc_cs_ft->rx_icm_addr;

	return 0;
}

static int dr_domain_init_resources(struct mlx5dr_domain *dmn)
{
	int ret;

	dmn->ste_ctx = mlx5dr_ste_get_ctx(dmn->info.caps.sw_format_ver);
	if (!dmn->ste_ctx) {
		mlx5dr_err(dmn, "SW Steering on this device is unsupported\n");
		return -EOPNOTSUPP;
	}

	ret = mlx5_core_alloc_pd(dmn->mdev, &dmn->pdn);
	if (ret) {
		mlx5dr_err(dmn, "Couldn't allocate PD, ret: %d", ret);
		return ret;
	}

	dmn->uar = mlx5_get_uars_page(dmn->mdev);
	if (IS_ERR(dmn->uar)) {
		mlx5dr_err(dmn, "Couldn't allocate UAR\n");
		ret = PTR_ERR(dmn->uar);
		goto clean_pd;
	}

	dmn->ste_icm_pool = mlx5dr_icm_pool_create(dmn, DR_ICM_TYPE_STE);
	if (!dmn->ste_icm_pool) {
		mlx5dr_err(dmn, "Couldn't get icm memory\n");
		ret = -ENOMEM;
		goto clean_uar;
	}

	dmn->action_icm_pool = mlx5dr_icm_pool_create(dmn, DR_ICM_TYPE_MODIFY_ACTION);
	if (!dmn->action_icm_pool) {
		mlx5dr_err(dmn, "Couldn't get action icm memory\n");
		ret = -ENOMEM;
		goto free_ste_icm_pool;
	}

	ret = mlx5dr_send_ring_alloc(dmn);
	if (ret) {
		mlx5dr_err(dmn, "Couldn't create send-ring\n");
		goto free_action_icm_pool;
	}

	return 0;

free_action_icm_pool:
	mlx5dr_icm_pool_destroy(dmn->action_icm_pool);
free_ste_icm_pool:
	mlx5dr_icm_pool_destroy(dmn->ste_icm_pool);
clean_uar:
	mlx5_put_uars_page(dmn->mdev, dmn->uar);
clean_pd:
	mlx5_core_dealloc_pd(dmn->mdev, dmn->pdn);

	return ret;
}

static void dr_domain_uninit_resources(struct mlx5dr_domain *dmn)
{
	mlx5dr_send_ring_free(dmn, dmn->send_ring);
	mlx5dr_icm_pool_destroy(dmn->action_icm_pool);
	mlx5dr_icm_pool_destroy(dmn->ste_icm_pool);
	mlx5_put_uars_page(dmn->mdev, dmn->uar);
	mlx5_core_dealloc_pd(dmn->mdev, dmn->pdn);
}

static void dr_domain_fill_uplink_caps(struct mlx5dr_domain *dmn,
				       struct mlx5dr_cmd_vport_cap *uplink_vport)
{
	struct mlx5dr_esw_caps *esw_caps = &dmn->info.caps.esw_caps;

	uplink_vport->num = MLX5_VPORT_UPLINK;
	uplink_vport->icm_address_rx = esw_caps->uplink_icm_address_rx;
	uplink_vport->icm_address_tx = esw_caps->uplink_icm_address_tx;
	uplink_vport->vport_gvmi = 0;
	uplink_vport->vhca_gvmi = dmn->info.caps.gvmi;
}

static int dr_domain_query_vport(struct mlx5dr_domain *dmn,
				 u16 vport_number,
				 bool other_vport,
				 struct mlx5dr_cmd_vport_cap *vport_caps)
{
	int ret;

	ret = mlx5dr_cmd_query_esw_vport_context(dmn->mdev,
						 other_vport,
						 vport_number,
						 &vport_caps->icm_address_rx,
						 &vport_caps->icm_address_tx);
	if (ret)
		return ret;

	ret = mlx5dr_cmd_query_gvmi(dmn->mdev,
				    other_vport,
				    vport_number,
				    &vport_caps->vport_gvmi);
	if (ret)
		return ret;

	vport_caps->num = vport_number;
	vport_caps->vhca_gvmi = dmn->info.caps.gvmi;

	return 0;
}

static int dr_domain_query_esw_mngr(struct mlx5dr_domain *dmn)
{
	return dr_domain_query_vport(dmn, 0, false,
				     &dmn->info.caps.vports.esw_manager_caps);
}

static void dr_domain_query_uplink(struct mlx5dr_domain *dmn)
{
	dr_domain_fill_uplink_caps(dmn, &dmn->info.caps.vports.uplink_caps);
}

static struct mlx5dr_cmd_vport_cap *
dr_domain_add_vport_cap(struct mlx5dr_domain *dmn, u16 vport)
{
	struct mlx5dr_cmd_caps *caps = &dmn->info.caps;
	struct mlx5dr_cmd_vport_cap *vport_caps;
	int ret;

	vport_caps = kvzalloc(sizeof(*vport_caps), GFP_KERNEL);
	if (!vport_caps)
		return NULL;

	ret = dr_domain_query_vport(dmn, vport, true, vport_caps);
	if (ret) {
		kvfree(vport_caps);
		return NULL;
<<<<<<< HEAD
	}

	ret = xa_insert(&caps->vports.vports_caps_xa, vport,
			vport_caps, GFP_KERNEL);
	if (ret) {
		mlx5dr_dbg(dmn, "Couldn't insert new vport into xarray (%d)\n", ret);
		kvfree(vport_caps);
		return ERR_PTR(ret);
	}

	return vport_caps;
}

=======
	}

	ret = xa_insert(&caps->vports.vports_caps_xa, vport,
			vport_caps, GFP_KERNEL);
	if (ret) {
		mlx5dr_dbg(dmn, "Couldn't insert new vport into xarray (%d)\n", ret);
		kvfree(vport_caps);
		return ERR_PTR(ret);
	}

	return vport_caps;
}

>>>>>>> 754e0b0e
static bool dr_domain_is_esw_mgr_vport(struct mlx5dr_domain *dmn, u16 vport)
{
	struct mlx5dr_cmd_caps *caps = &dmn->info.caps;

	return (caps->is_ecpf && vport == MLX5_VPORT_ECPF) ||
	       (!caps->is_ecpf && vport == 0);
}

struct mlx5dr_cmd_vport_cap *
mlx5dr_domain_get_vport_cap(struct mlx5dr_domain *dmn, u16 vport)
{
	struct mlx5dr_cmd_caps *caps = &dmn->info.caps;
	struct mlx5dr_cmd_vport_cap *vport_caps;

	if (dr_domain_is_esw_mgr_vport(dmn, vport))
		return &caps->vports.esw_manager_caps;

	if (vport == MLX5_VPORT_UPLINK)
		return &caps->vports.uplink_caps;

vport_load:
	vport_caps = xa_load(&caps->vports.vports_caps_xa, vport);
	if (vport_caps)
		return vport_caps;

	vport_caps = dr_domain_add_vport_cap(dmn, vport);
	if (PTR_ERR(vport_caps) == -EBUSY)
		/* caps were already stored by another thread */
		goto vport_load;

	return vport_caps;
}

static void dr_domain_clear_vports(struct mlx5dr_domain *dmn)
{
	struct mlx5dr_cmd_vport_cap *vport_caps;
	unsigned long i;

	xa_for_each(&dmn->info.caps.vports.vports_caps_xa, i, vport_caps) {
		vport_caps = xa_erase(&dmn->info.caps.vports.vports_caps_xa, i);
		kvfree(vport_caps);
	}
}

static int dr_domain_query_fdb_caps(struct mlx5_core_dev *mdev,
				    struct mlx5dr_domain *dmn)
{
	int ret;

	if (!dmn->info.caps.eswitch_manager)
		return -EOPNOTSUPP;

	ret = mlx5dr_cmd_query_esw_caps(mdev, &dmn->info.caps.esw_caps);
	if (ret)
		return ret;

	dmn->info.caps.fdb_sw_owner = dmn->info.caps.esw_caps.sw_owner;
	dmn->info.caps.fdb_sw_owner_v2 = dmn->info.caps.esw_caps.sw_owner_v2;
	dmn->info.caps.esw_rx_drop_address = dmn->info.caps.esw_caps.drop_icm_address_rx;
	dmn->info.caps.esw_tx_drop_address = dmn->info.caps.esw_caps.drop_icm_address_tx;

	xa_init(&dmn->info.caps.vports.vports_caps_xa);

	/* Query eswitch manager and uplink vports only. Rest of the
	 * vports (vport 0, VFs and SFs) will be queried dynamically.
	 */

	ret = dr_domain_query_esw_mngr(dmn);
	if (ret) {
		mlx5dr_err(dmn, "Failed to query eswitch manager vport caps (err: %d)", ret);
		goto free_vports_caps_xa;
	}

	dr_domain_query_uplink(dmn);

	return 0;

free_vports_caps_xa:
	xa_destroy(&dmn->info.caps.vports.vports_caps_xa);

	return ret;
}

static int dr_domain_caps_init(struct mlx5_core_dev *mdev,
			       struct mlx5dr_domain *dmn)
{
	struct mlx5dr_cmd_vport_cap *vport_cap;
	int ret;

	if (MLX5_CAP_GEN(mdev, port_type) != MLX5_CAP_PORT_TYPE_ETH) {
		mlx5dr_err(dmn, "Failed to allocate domain, bad link type\n");
		return -EOPNOTSUPP;
	}

	ret = mlx5dr_cmd_query_device(mdev, &dmn->info.caps);
	if (ret)
		return ret;

	ret = dr_domain_query_fdb_caps(mdev, dmn);
	if (ret)
		return ret;

	switch (dmn->type) {
	case MLX5DR_DOMAIN_TYPE_NIC_RX:
		if (!DR_DOMAIN_SW_STEERING_SUPPORTED(dmn, rx))
			return -ENOTSUPP;

		dmn->info.supp_sw_steering = true;
		dmn->info.rx.type = DR_DOMAIN_NIC_TYPE_RX;
		dmn->info.rx.default_icm_addr = dmn->info.caps.nic_rx_drop_address;
		dmn->info.rx.drop_icm_addr = dmn->info.caps.nic_rx_drop_address;
		break;
	case MLX5DR_DOMAIN_TYPE_NIC_TX:
		if (!DR_DOMAIN_SW_STEERING_SUPPORTED(dmn, tx))
			return -ENOTSUPP;

		dmn->info.supp_sw_steering = true;
		dmn->info.tx.type = DR_DOMAIN_NIC_TYPE_TX;
		dmn->info.tx.default_icm_addr = dmn->info.caps.nic_tx_allow_address;
		dmn->info.tx.drop_icm_addr = dmn->info.caps.nic_tx_drop_address;
		break;
	case MLX5DR_DOMAIN_TYPE_FDB:
		if (!dmn->info.caps.eswitch_manager)
			return -ENOTSUPP;

		if (!DR_DOMAIN_SW_STEERING_SUPPORTED(dmn, fdb))
			return -ENOTSUPP;

		dmn->info.rx.type = DR_DOMAIN_NIC_TYPE_RX;
		dmn->info.tx.type = DR_DOMAIN_NIC_TYPE_TX;
		vport_cap = &dmn->info.caps.vports.esw_manager_caps;

		dmn->info.supp_sw_steering = true;
		dmn->info.tx.default_icm_addr = vport_cap->icm_address_tx;
		dmn->info.rx.default_icm_addr = vport_cap->icm_address_rx;
		dmn->info.rx.drop_icm_addr = dmn->info.caps.esw_rx_drop_address;
		dmn->info.tx.drop_icm_addr = dmn->info.caps.esw_tx_drop_address;
		break;
	default:
		mlx5dr_err(dmn, "Invalid domain\n");
		ret = -EINVAL;
		break;
	}

	return ret;
}

static void dr_domain_caps_uninit(struct mlx5dr_domain *dmn)
{
	dr_domain_clear_vports(dmn);
	xa_destroy(&dmn->info.caps.vports.vports_caps_xa);
}

struct mlx5dr_domain *
mlx5dr_domain_create(struct mlx5_core_dev *mdev, enum mlx5dr_domain_type type)
{
	struct mlx5dr_domain *dmn;
	int ret;

	if (type > MLX5DR_DOMAIN_TYPE_FDB)
		return NULL;

	dmn = kzalloc(sizeof(*dmn), GFP_KERNEL);
	if (!dmn)
		return NULL;

	dmn->mdev = mdev;
	dmn->type = type;
	refcount_set(&dmn->refcount, 1);
	mutex_init(&dmn->info.rx.mutex);
	mutex_init(&dmn->info.tx.mutex);

	if (dr_domain_caps_init(mdev, dmn)) {
		mlx5dr_err(dmn, "Failed init domain, no caps\n");
		goto free_domain;
	}

	dmn->info.max_log_action_icm_sz = DR_CHUNK_SIZE_4K;
	dmn->info.max_log_sw_icm_sz = min_t(u32, DR_CHUNK_SIZE_1024K,
					    dmn->info.caps.log_icm_size);

	if (!dmn->info.supp_sw_steering) {
		mlx5dr_err(dmn, "SW steering is not supported\n");
		goto uninit_caps;
	}

	/* Allocate resources */
	ret = dr_domain_init_resources(dmn);
	if (ret) {
		mlx5dr_err(dmn, "Failed init domain resources\n");
		goto uninit_caps;
	}

	dr_domain_init_csum_recalc_fts(dmn);
<<<<<<< HEAD

=======
	mlx5dr_dbg_init_dump(dmn);
>>>>>>> 754e0b0e
	return dmn;

uninit_caps:
	dr_domain_caps_uninit(dmn);
free_domain:
	kfree(dmn);
	return NULL;
}

/* Assure synchronization of the device steering tables with updates made by SW
 * insertion.
 */
int mlx5dr_domain_sync(struct mlx5dr_domain *dmn, u32 flags)
{
	int ret = 0;

	if (flags & MLX5DR_DOMAIN_SYNC_FLAGS_SW) {
		mlx5dr_domain_lock(dmn);
		ret = mlx5dr_send_ring_force_drain(dmn);
		mlx5dr_domain_unlock(dmn);
		if (ret) {
			mlx5dr_err(dmn, "Force drain failed flags: %d, ret: %d\n",
				   flags, ret);
			return ret;
		}
	}

	if (flags & MLX5DR_DOMAIN_SYNC_FLAGS_HW)
		ret = mlx5dr_cmd_sync_steering(dmn->mdev);

	return ret;
}

int mlx5dr_domain_destroy(struct mlx5dr_domain *dmn)
{
	if (WARN_ON_ONCE(refcount_read(&dmn->refcount) > 1))
		return -EBUSY;

	/* make sure resources are not used by the hardware */
	mlx5dr_cmd_sync_steering(dmn->mdev);
<<<<<<< HEAD
=======
	mlx5dr_dbg_uninit_dump(dmn);
>>>>>>> 754e0b0e
	dr_domain_uninit_csum_recalc_fts(dmn);
	dr_domain_uninit_resources(dmn);
	dr_domain_caps_uninit(dmn);
	mutex_destroy(&dmn->info.tx.mutex);
	mutex_destroy(&dmn->info.rx.mutex);
	kfree(dmn);
	return 0;
}

void mlx5dr_domain_set_peer(struct mlx5dr_domain *dmn,
			    struct mlx5dr_domain *peer_dmn)
{
	mlx5dr_domain_lock(dmn);

	if (dmn->peer_dmn)
		refcount_dec(&dmn->peer_dmn->refcount);

	dmn->peer_dmn = peer_dmn;

	if (dmn->peer_dmn)
		refcount_inc(&dmn->peer_dmn->refcount);

	mlx5dr_domain_unlock(dmn);
}<|MERGE_RESOLUTION|>--- conflicted
+++ resolved
@@ -188,7 +188,6 @@
 	if (ret) {
 		kvfree(vport_caps);
 		return NULL;
-<<<<<<< HEAD
 	}
 
 	ret = xa_insert(&caps->vports.vports_caps_xa, vport,
@@ -202,21 +201,6 @@
 	return vport_caps;
 }
 
-=======
-	}
-
-	ret = xa_insert(&caps->vports.vports_caps_xa, vport,
-			vport_caps, GFP_KERNEL);
-	if (ret) {
-		mlx5dr_dbg(dmn, "Couldn't insert new vport into xarray (%d)\n", ret);
-		kvfree(vport_caps);
-		return ERR_PTR(ret);
-	}
-
-	return vport_caps;
-}
-
->>>>>>> 754e0b0e
 static bool dr_domain_is_esw_mgr_vport(struct mlx5dr_domain *dmn, u16 vport)
 {
 	struct mlx5dr_cmd_caps *caps = &dmn->info.caps;
@@ -411,11 +395,7 @@
 	}
 
 	dr_domain_init_csum_recalc_fts(dmn);
-<<<<<<< HEAD
-
-=======
 	mlx5dr_dbg_init_dump(dmn);
->>>>>>> 754e0b0e
 	return dmn;
 
 uninit_caps:
@@ -456,10 +436,7 @@
 
 	/* make sure resources are not used by the hardware */
 	mlx5dr_cmd_sync_steering(dmn->mdev);
-<<<<<<< HEAD
-=======
 	mlx5dr_dbg_uninit_dump(dmn);
->>>>>>> 754e0b0e
 	dr_domain_uninit_csum_recalc_fts(dmn);
 	dr_domain_uninit_resources(dmn);
 	dr_domain_caps_uninit(dmn);
