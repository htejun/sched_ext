# SPDX-License-Identifier: GPL-2.0-only
obj-$(CONFIG_QCOM_TSENS)	+= qcom_tsens.o
<<<<<<< HEAD
qcom_tsens-y			+= tsens.o tsens-common.o tsens-8916.o tsens-8974.o tsens-8960.o tsens-v2.o
=======

qcom_tsens-y			+= tsens.o tsens-common.o tsens-v0_1.o \
				   tsens-8960.o tsens-v2.o tsens-v1.o
>>>>>>> 0ecfebd2
obj-$(CONFIG_QCOM_SPMI_TEMP_ALARM)	+= qcom-spmi-temp-alarm.o<|MERGE_RESOLUTION|>--- conflicted
+++ resolved
@@ -1,10 +1,6 @@
 # SPDX-License-Identifier: GPL-2.0-only
 obj-$(CONFIG_QCOM_TSENS)	+= qcom_tsens.o
-<<<<<<< HEAD
-qcom_tsens-y			+= tsens.o tsens-common.o tsens-8916.o tsens-8974.o tsens-8960.o tsens-v2.o
-=======
 
 qcom_tsens-y			+= tsens.o tsens-common.o tsens-v0_1.o \
 				   tsens-8960.o tsens-v2.o tsens-v1.o
->>>>>>> 0ecfebd2
 obj-$(CONFIG_QCOM_SPMI_TEMP_ALARM)	+= qcom-spmi-temp-alarm.o