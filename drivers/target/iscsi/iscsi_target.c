--- conflicted
+++ resolved
@@ -1166,13 +1166,10 @@
 
 	target_get_sess_cmd(&cmd->se_cmd, true);
 
-<<<<<<< HEAD
+	cmd->se_cmd.tag = (__force u32)cmd->init_task_tag;
 	cmd->sense_reason = target_cmd_init_cdb(&cmd->se_cmd, hdr->cdb,
 						GFP_KERNEL);
-=======
-	cmd->se_cmd.tag = (__force u32)cmd->init_task_tag;
-	cmd->sense_reason = target_cmd_init_cdb(&cmd->se_cmd, hdr->cdb);
->>>>>>> 5cd0f6f5
+
 	if (cmd->sense_reason) {
 		if (cmd->sense_reason == TCM_OUT_OF_RESOURCES) {
 			return iscsit_add_reject_cmd(cmd,
