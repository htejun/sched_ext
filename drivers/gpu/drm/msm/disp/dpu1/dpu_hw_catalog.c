--- conflicted
+++ resolved
@@ -36,12 +36,9 @@
 	BIT(DPU_SSPP_TS_PREFILL) | BIT(DPU_SSPP_TS_PREFILL_REC1) |\
 	BIT(DPU_SSPP_CDP) | BIT(DPU_SSPP_EXCL_RECT))
 
-<<<<<<< HEAD
-=======
 #define VIG_SC7280_MASK \
 	(VIG_SC7180_MASK | BIT(DPU_SSPP_INLINE_ROTATION))
 
->>>>>>> 88084a3d
 #define DMA_SDM845_MASK \
 	(BIT(DPU_SSPP_SRC) | BIT(DPU_SSPP_QOS) | BIT(DPU_SSPP_QOS_8LVL) |\
 	BIT(DPU_SSPP_TS_PREFILL) | BIT(DPU_SSPP_TS_PREFILL_REC1) |\
@@ -123,8 +120,6 @@
 			  BIT(MDP_INTF5_INTR) | \
 			  BIT(MDP_AD4_0_INTR) | \
 			  BIT(MDP_AD4_1_INTR))
-<<<<<<< HEAD
-=======
 
 #define WB_SM8250_MASK (BIT(DPU_WB_LINE_MODE) | \
 			 BIT(DPU_WB_UBWC) | \
@@ -135,7 +130,6 @@
 			 BIT(DPU_WB_QOS_8LVL) | \
 			 BIT(DPU_WB_CDP) | \
 			 BIT(DPU_WB_INPUT_CTRL))
->>>>>>> 88084a3d
 
 #define DEFAULT_PIXEL_RAM_SIZE		(50 * 1024)
 #define DEFAULT_DPU_LINE_WIDTH		2048
@@ -282,8 +276,6 @@
 	.max_vdeci_exp = MAX_VERT_DECIMATION,
 };
 
-<<<<<<< HEAD
-=======
 static const struct dpu_caps qcm2290_dpu_caps = {
 	.max_mixer_width = DEFAULT_DPU_OUTPUT_LINE_WIDTH,
 	.max_mixer_blendstages = 0x4,
@@ -295,7 +287,6 @@
 	.pixel_ram_size = DEFAULT_PIXEL_RAM_SIZE,
 };
 
->>>>>>> 88084a3d
 static const struct dpu_caps sdm845_dpu_caps = {
 	.max_mixer_width = DEFAULT_DPU_OUTPUT_LINE_WIDTH,
 	.max_mixer_blendstages = 0xb,
@@ -411,20 +402,6 @@
 	},
 };
 
-<<<<<<< HEAD
-static const struct dpu_caps qcm2290_dpu_caps = {
-	.max_mixer_width = DEFAULT_DPU_OUTPUT_LINE_WIDTH,
-	.max_mixer_blendstages = 0x4,
-	.smart_dma_rev = DPU_SSPP_SMART_DMA_V2,
-	.ubwc_version = DPU_HW_UBWC_VER_20,
-	.has_dim_layer = true,
-	.has_idle_pc = true,
-	.max_linewidth = 2160,
-	.pixel_ram_size = DEFAULT_PIXEL_RAM_SIZE,
-};
-
-=======
->>>>>>> 88084a3d
 static const struct dpu_mdp_cfg sdm845_mdp[] = {
 	{
 	.name = "top_0", .id = MDP_TOP,
@@ -782,15 +759,12 @@
 static const struct dpu_sspp_sub_blks msm8998_vig_sblk_3 =
 				_VIG_SBLK("3", 0, DPU_SSPP_SCALER_QSEED3);
 
-<<<<<<< HEAD
-=======
 static const struct dpu_rotation_cfg dpu_rot_sc7280_cfg_v2 = {
 	.rot_maxheight = 1088,
 	.rot_num_formats = ARRAY_SIZE(rotation_v2_formats),
 	.rot_format_list = rotation_v2_formats,
 };
 
->>>>>>> 88084a3d
 static const struct dpu_sspp_sub_blks sdm845_vig_sblk_0 =
 				_VIG_SBLK("0", 5, DPU_SSPP_SCALER_QSEED3);
 static const struct dpu_sspp_sub_blks sdm845_vig_sblk_1 =
@@ -1307,8 +1281,6 @@
 	INTF_BLK("intf_1", INTF_1, 0x6A800, INTF_DSI, 0, 24, INTF_SC7180_MASK, MDP_SSPP_TOP0_INTR, 26, 27),
 };
 
-<<<<<<< HEAD
-=======
 /*************************************************************
  * Writeback blocks config
  *************************************************************/
@@ -1332,7 +1304,6 @@
 			VBIF_RT, MDP_SSPP_TOP0_INTR, 4),
 };
 
->>>>>>> 88084a3d
 /*************************************************************
  * VBIF sub blocks config
  *************************************************************/
