--- conflicted
+++ resolved
@@ -1071,12 +1071,13 @@
 }
 
 static u32 intel_rps_read_state_cap(struct intel_rps *rps)
-<<<<<<< HEAD
 {
 	struct drm_i915_private *i915 = rps_to_i915(rps);
 	struct intel_uncore *uncore = rps_to_uncore(rps);
 
-	if (IS_XEHPSDV(i915))
+	if (IS_PONTEVECCHIO(i915))
+		return intel_uncore_read(uncore, PVC_RP_STATE_CAP);
+	else if (IS_XEHPSDV(i915))
 		return intel_uncore_read(uncore, XEHPSDV_RP_STATE_CAP);
 	else if (IS_GEN9_LP(i915))
 		return intel_uncore_read(uncore, BXT_RP_STATE_CAP);
@@ -1097,35 +1098,6 @@
 	struct drm_i915_private *i915 = rps_to_i915(rps);
 	u32 rp_state_cap;
 
-=======
-{
-	struct drm_i915_private *i915 = rps_to_i915(rps);
-	struct intel_uncore *uncore = rps_to_uncore(rps);
-
-	if (IS_PONTEVECCHIO(i915))
-		return intel_uncore_read(uncore, PVC_RP_STATE_CAP);
-	else if (IS_XEHPSDV(i915))
-		return intel_uncore_read(uncore, XEHPSDV_RP_STATE_CAP);
-	else if (IS_GEN9_LP(i915))
-		return intel_uncore_read(uncore, BXT_RP_STATE_CAP);
-	else
-		return intel_uncore_read(uncore, GEN6_RP_STATE_CAP);
-}
-
-/**
- * gen6_rps_get_freq_caps - Get freq caps exposed by HW
- * @rps: the intel_rps structure
- * @caps: returned freq caps
- *
- * Returned "caps" frequencies should be converted to MHz using
- * intel_gpu_freq()
- */
-void gen6_rps_get_freq_caps(struct intel_rps *rps, struct intel_rps_freq_caps *caps)
-{
-	struct drm_i915_private *i915 = rps_to_i915(rps);
-	u32 rp_state_cap;
-
->>>>>>> a0696856
 	rp_state_cap = intel_rps_read_state_cap(rps);
 
 	/* static values from HW: RP0 > RP1 > RPn (min_freq) */
