--- conflicted
+++ resolved
@@ -969,10 +969,6 @@
 	return true;
 }
 
-<<<<<<< HEAD
-#if defined(CONFIG_DRM_AMD_DC_DCN)
-=======
->>>>>>> 88084a3d
 static bool dcn31_program_pix_clk(
 		struct clock_source *clock_source,
 		struct pixel_clk_params *pix_clk_params,
@@ -986,11 +982,7 @@
 	struct bp_pixel_clock_parameters bp_pc_params = {0};
 	enum transmitter_color_depth bp_pc_colour_depth = TRANSMITTER_COLOR_DEPTH_24;
 	// For these signal types Driver to program DP_DTO without calling VBIOS Command table
-<<<<<<< HEAD
-	if (dc_is_dp_signal(pix_clk_params->signal_type)) {
-=======
 	if (dc_is_dp_signal(pix_clk_params->signal_type) || dc_is_virtual_signal(pix_clk_params->signal_type)) {
->>>>>>> 88084a3d
 		if (e) {
 			/* Set DTO values: phase = target clock, modulo = reference clock*/
 			REG_WRITE(PHASE[inst], e->target_pixel_rate_khz * e->mult_factor);
@@ -1067,10 +1059,6 @@
 
 	return true;
 }
-<<<<<<< HEAD
-#endif
-=======
->>>>>>> 88084a3d
 
 static bool dce110_clock_source_power_down(
 		struct clock_source *clk_src)
@@ -1312,11 +1300,7 @@
 	.get_pix_clk_dividers = dcn3_get_pix_clk_dividers,
 	.get_pixel_clk_frequency_100hz = get_pixel_clk_frequency_100hz
 };
-<<<<<<< HEAD
-#endif
-=======
-
->>>>>>> 88084a3d
+
 /*****************************************/
 /* Constructor                           */
 /*****************************************/
@@ -1718,10 +1702,6 @@
 	return ret;
 }
 
-<<<<<<< HEAD
-#if defined(CONFIG_DRM_AMD_DC_DCN)
-=======
->>>>>>> 88084a3d
 bool dcn31_clk_src_construct(
 	struct dce110_clk_src *clk_src,
 	struct dc_context *ctx,
@@ -1737,13 +1717,7 @@
 
 	return ret;
 }
-<<<<<<< HEAD
-#endif
-
-#if defined(CONFIG_DRM_AMD_DC_DCN)
-=======
-
->>>>>>> 88084a3d
+
 bool dcn301_clk_src_construct(
 	struct dce110_clk_src *clk_src,
 	struct dc_context *ctx,
