--- conflicted
+++ resolved
@@ -368,22 +368,11 @@
 } elsif ($arch eq "microblaze") {
     # Microblaze calls '_mcount' instead of plain 'mcount'.
     $mcount_regex = "^\\s*([0-9a-fA-F]+):.*\\s_mcount\$";
-<<<<<<< HEAD
-=======
-} elsif ($arch eq "blackfin") {
-    $mcount_regex = "^\\s*([0-9a-fA-F]+):.*\\s__mcount\$";
-    $mcount_adjust = -4;
-} elsif ($arch eq "tilegx" || $arch eq "tile") {
-    # Default to the newer TILE-Gx architecture if only "tile" is given.
-    $mcount_regex = "^\\s*([0-9a-fA-F]+):.*\\s__mcount\$";
-    $type = ".quad";
-    $alignment = 8;
 } elsif ($arch eq "riscv") {
     $function_regex = "^([0-9a-fA-F]+)\\s+<([^.0-9][0-9a-zA-Z_\\.]+)>:";
     $mcount_regex = "^\\s*([0-9a-fA-F]+):\\sR_RISCV_CALL\\s_mcount\$";
     $type = ".quad";
     $alignment = 2;
->>>>>>> f6a11d9f
 } else {
     die "Arch $arch is not supported with CONFIG_FTRACE_MCOUNT_RECORD";
 }
